"""
Q&A service layer for questions, answers, voting, and notifications.
"""

import uuid
from datetime import datetime, timezone
from typing import Any, Dict, List, Optional

from app.db.mongodb.collections import mongodb_instance
from app.models.qa_models import (
    AnswerCreateRequest,
    AnswerModel,
    AnswerUpdateRequest,
    CommentCreateRequest,
    CommentModel,
    NotificationModel,
    NotificationType,
    QuestionAuthorModel,
    QuestionCreateRequest,
    QuestionListModel,
    QuestionModel,
    QuestionSearchRequest,
    QuestionSearchResponse,
    QuestionUpdateRequest,
    VoteRequest,
    VoteType,
)
from app.services.chromadb_service import chromadb_service
from pymongo import DESCENDING
from bson import ObjectId


class QAService:
    """Service class for Q&A operations."""

    def __init__(self):
        self.db = mongodb_instance
        self.questions = self.db.get_collection("questions")
        self.answers = self.db.get_collection("answers")
        self.votes = self.db.get_collection("votes")
        self.comments = self.db.get_collection("comments")
        self.notifications = self.db.get_collection("notifications")
        self.tags = self.db.get_collection("tags")
        self.user_stats = self.db.get_collection("user_stats")

    async def create_question(
        self,
        question_data: QuestionCreateRequest,
        author_id: str,
        author_name: str,
        author_email: str,
    ) -> Optional[QuestionModel]:
        """Create a new question."""
        now = datetime.now(timezone.utc)

        question_doc = {
            "author_id": author_id,
            "title": question_data.title,
            "description": question_data.description,
            "tags": question_data.tags,
            "images": question_data.images or [],
            "view_count": 0,
            "answer_count": 0,
            "has_accepted_answer": False,
            "created_at": now,
            "updated_at": None,
        }

        test = await self.questions.insert_one(question_doc)
        print("THISISATEST", test.inserted_id)
        # Add to ChromaDB for semantic search
        await chromadb_service.add_question(
            question_id=str(test.inserted_id),
            title=question_data.title,
            description=question_data.description,
            tags=question_data.tags,
            author_id=author_id,
        )

        # Update tag statistics
        # await self._update_tag_stats(question_data.tags)

        # Update user statistics
        # await self._increment_user_stat(author_id, "questions_asked")
        return await self.get_question_by_id(str(test.inserted_id))

    async def get_question_by_id(
        self, question_id: str, increment_view: bool = False
    ) -> Optional[QuestionModel]:
        """Get a question by ID with all answers and comments."""
        if increment_view:
            await self.questions.update_one(
                {"_id": ObjectId(question_id)}, {"$inc": {"view_count": 1}}
            )

        question_doc = await self.questions.find_one({"_id": ObjectId(question_id)})
        print(f"{question_doc=}")
        if not question_doc:
            return None

        # Get author info
        author = await self._get_user_info(question_doc["author_id"])
        print(f"{author=}")

        if not author:
            return None

        # Get answers with comments and votes
        answers = await self._get_question_answers(question_id)

        return QuestionModel(
            question_id=str(question_doc["_id"]),
            author=author,
            title=question_doc["title"],
            description=question_doc["description"],
            tags=question_doc["tags"],
            images=question_doc.get("images", []),
            view_count=question_doc["view_count"],
            answer_count=question_doc["answer_count"],
            has_accepted_answer=question_doc["has_accepted_answer"],
            answers=answers,
            created_at=question_doc["created_at"],
            updated_at=question_doc.get("updated_at"),
        )

    async def update_question(
        self, question_id: str, update_data: QuestionUpdateRequest, user_id: str
    ) -> Optional[QuestionModel]:
        """Update a question (only by the author)."""
        question_doc = await self.questions.find_one(
            {"_id": question_id, "author_id": user_id}
        )
        if not question_doc:
            return None

        update_fields: Dict[str, Any] = {}
        if update_data.title is not None:
            update_fields["title"] = update_data.title
        if update_data.description is not None:
            update_fields["description"] = update_data.description
        if update_data.tags is not None:
            update_fields["tags"] = update_data.tags
        if update_data.images is not None:
            update_fields["images"] = update_data.images

        if update_fields:
            update_fields["updated_at"] = datetime.now(timezone.utc)
            await self.questions.update_one(
                {"_id": question_id}, {"$set": update_fields}
            )

            # Update in ChromaDB if title, description, or tags changed
            if any(
                field in update_fields for field in ["title", "description", "tags"]
            ):
                # Get updated question doc
                updated_question = await self.questions.find_one({"_id": question_id})
                if updated_question:
                    await chromadb_service.update_question(
                        question_id=question_id,
                        title=updated_question["title"],
                        description=updated_question["description"],
                        tags=updated_question["tags"],
                    )

        return await self.get_question_by_id(question_id)

    async def delete_question(self, question_id: str, user_id: str) -> bool:
        """Delete a question (only by the author)."""
        question_doc = await self.questions.find_one(
            {"_id": question_id, "author_id": user_id}
        )
        if not question_doc:
            return False

        # Delete related data
        await self.answers.delete_many({"question_id": question_id})
        await self.votes.delete_many({"question_id": question_id})
        await self.comments.delete_many({"question_id": question_id})
        await self.notifications.delete_many({"related_id": question_id})

        # Delete from ChromaDB
        await chromadb_service.delete_question(question_id)

        # Delete the question
        result = await self.questions.delete_one({"_id": question_id})
        return result.deleted_count > 0

<<<<<<< HEAD
    async def search_questions(
        self, search_request: QuestionSearchRequest
    ) -> QuestionSearchResponse:
=======
    async def admin_delete_question(self, question_id: str) -> bool:
        """Admin delete: Delete any question regardless of authorship."""
        question_doc = await self.questions.find_one({"_id": question_id})
        if not question_doc:
            return False

        # Delete related data
        await self.answers.delete_many({"question_id": question_id})
        await self.votes.delete_many({"question_id": question_id})
        await self.comments.delete_many({"question_id": question_id})
        await self.notifications.delete_many({"related_id": question_id})

        # Delete from ChromaDB
        await chromadb_service.delete_question(question_id)

        # Delete the question
        result = await self.questions.delete_one({"_id": question_id})
        return result.deleted_count > 0

    async def search_questions(self, search_request: QuestionSearchRequest) -> QuestionSearchResponse:
>>>>>>> 54d01616
        """Search questions with filters and pagination."""

        # Use semantic search if there's a query
        if search_request.query:
            return await self._semantic_search_questions(search_request)

        # Traditional MongoDB search for non-query searches
        filters: Dict[str, Any] = {}

        if search_request.tags:
            filters["tags"] = {"$in": search_request.tags}

        if search_request.author_id:
            filters["author_id"] = search_request.author_id

        if search_request.has_accepted_answer is not None:
            filters["has_accepted_answer"] = search_request.has_accepted_answer

        # Count total results
        total = await self.questions.count_documents(filters)

        # Calculate pagination
        skip = (search_request.page - 1) * search_request.limit

        # Sort configuration - ensure sort_by has a default value
        sort_field = search_request.sort_by or "created_at"
        sort_direction = DESCENDING if search_request.order == "desc" else 1

        # Execute query
        cursor = (
            self.questions.find(filters)
            .sort(sort_field, sort_direction)
            .skip(skip)
            .limit(search_request.limit)
        )
        question_docs = await cursor.to_list(length=search_request.limit)

        # Convert to response models
        questions = []
        for doc in question_docs:
            author = await self._get_user_info(doc["author_id"])
            if author:
                questions.append(
                    QuestionListModel(
                        question_id=str(doc["_id"]),
                        author=author,
                        title=doc["title"],
                        tags=doc["tags"],
                        view_count=doc["view_count"],
                        answer_count=doc["answer_count"],
                        has_accepted_answer=doc["has_accepted_answer"],
                        created_at=doc["created_at"],
                    )
                )

        return QuestionSearchResponse(
            questions=questions,
            total=total,
            page=search_request.page,
            limit=search_request.limit,
            has_next=skip + search_request.limit < total,
            has_prev=search_request.page > 1,
        )

    async def _semantic_search_questions(
        self, search_request: QuestionSearchRequest
    ) -> QuestionSearchResponse:
        """Perform semantic search using ChromaDB."""

        # Ensure we have a query
        if not search_request.query:
            return QuestionSearchResponse(
                questions=[],
                total=0,
                page=search_request.page,
                limit=search_request.limit,
                has_next=False,
                has_prev=False,
            )

        # Perform semantic search
        semantic_results = await chromadb_service.semantic_search(
            query=search_request.query,
            limit=search_request.limit * 3,  # Get more results to filter
            question_only=True,
            tags_filter=search_request.tags,
        )

        # Extract question IDs from semantic results
        question_ids = [result["id"] for result in semantic_results]

        if not question_ids:
            return QuestionSearchResponse(
                questions=[],
                total=0,
                page=search_request.page,
                limit=search_request.limit,
                has_next=False,
                has_prev=False,
            )

        # Build additional filters
        filters: Dict[str, Any] = {"_id": {"$in": question_ids}}

        if search_request.author_id:
            filters["author_id"] = search_request.author_id

        if search_request.has_accepted_answer is not None:
            filters["has_accepted_answer"] = search_request.has_accepted_answer

        # Get question documents from MongoDB
        question_docs = await self.questions.find(filters).to_list(length=None)

        # Create a mapping for quick lookup
        question_map = {doc["_id"]: doc for doc in question_docs}

        # Sort by semantic similarity and apply pagination
        start_idx = (search_request.page - 1) * search_request.limit
        end_idx = start_idx + search_request.limit

        questions = []
        for result in semantic_results[start_idx:end_idx]:
            question_id = result["id"]
            if question_id in question_map:
                doc = question_map[question_id]
                author = await self._get_user_info(doc["author_id"])
                if author:
                    questions.append(
                        QuestionListModel(
                            question_id=str(doc["_id"]),
                            author=author,
                            title=doc["title"],
                            tags=doc["tags"],
                            view_count=doc["view_count"],
                            answer_count=doc["answer_count"],
                            has_accepted_answer=doc["has_accepted_answer"],
                            created_at=doc["created_at"],
                        )
                    )

        total_semantic_results = len(semantic_results)

        return QuestionSearchResponse(
            questions=questions,
            total=total_semantic_results,
            page=search_request.page,
            limit=search_request.limit,
            has_next=end_idx < total_semantic_results,
            has_prev=search_request.page > 1,
        )

    async def create_answer(
        self,
        question_id: str,
        answer_data: AnswerCreateRequest,
        author_id: str,
        author_name: str,
        author_email: str,
    ) -> Optional[AnswerModel]:
        """Create an answer to a question."""
        # Check if question exists
        question = await self.questions.find_one({"_id": question_id})
        if not question:
            return None

        answer_id = str(uuid.uuid4())
        now = datetime.now(timezone.utc)

        answer_doc = {
            "_id": answer_id,
            "question_id": question_id,
            "author_id": author_id,
            "content": answer_data.content,
            "images": answer_data.images or [],
            "is_accepted": False,
            "vote_count": 0,
            "upvotes": 0,
            "downvotes": 0,
            "created_at": now,
            "updated_at": None,
        }

        await self.answers.insert_one(answer_doc)

        # Add to ChromaDB for semantic search
        await chromadb_service.add_answer(
            answer_id=answer_id,
            question_id=question_id,
            content=answer_data.content,
            author_id=author_id,
            question_title=question.get("title", ""),
        )

        # Update question answer count
        await self.questions.update_one(
            {"_id": question_id}, {"$inc": {"answer_count": 1}}
        )

        # Update user statistics
        await self._increment_user_stat(author_id, "answers_given")

        # Create notification for question author
        if question["author_id"] != author_id:
            await self._create_notification(
                user_id=question["author_id"],
                notification_type=NotificationType.QUESTION_ANSWERED,
                title="New Answer",
                message=f"{author_name} answered your question: {question['title']}",
                related_id=question_id,
            )

        return await self._get_answer_by_id(answer_id)

    async def vote_answer(
        self, answer_id: str, vote_data: VoteRequest, user_id: str
    ) -> Optional[AnswerModel]:
        """Vote on an answer."""
        answer = await self.answers.find_one({"_id": answer_id})
        if not answer:
            return None

        # Check if user already voted
        existing_vote = await self.votes.find_one(
            {"answer_id": answer_id, "user_id": user_id}
        )

        if existing_vote:
            # Update existing vote
            old_vote_type = existing_vote["vote_type"]
            await self.votes.update_one(
                {"_id": existing_vote["_id"]},
                {"$set": {"vote_type": vote_data.vote_type}},
            )

            # Update vote counts
            if old_vote_type != vote_data.vote_type:
                if old_vote_type == VoteType.UPVOTE:
                    await self.answers.update_one(
                        {"_id": answer_id}, {"$inc": {"upvotes": -1, "vote_count": -1}}
                    )
                else:
                    await self.answers.update_one(
                        {"_id": answer_id}, {"$inc": {"downvotes": -1, "vote_count": 1}}
                    )

                if vote_data.vote_type == VoteType.UPVOTE:
                    await self.answers.update_one(
                        {"_id": answer_id}, {"$inc": {"upvotes": 1, "vote_count": 1}}
                    )
                else:
                    await self.answers.update_one(
                        {"_id": answer_id}, {"$inc": {"downvotes": 1, "vote_count": -1}}
                    )
        else:
            # Create new vote
            vote_id = str(uuid.uuid4())
            vote_doc = {
                "_id": vote_id,
                "answer_id": answer_id,
                "user_id": user_id,
                "vote_type": vote_data.vote_type,
                "created_at": datetime.now(timezone.utc),
            }
            await self.votes.insert_one(vote_doc)

            # Update vote counts
            if vote_data.vote_type == VoteType.UPVOTE:
                await self.answers.update_one(
                    {"_id": answer_id}, {"$inc": {"upvotes": 1, "vote_count": 1}}
                )
            else:
                await self.answers.update_one(
                    {"_id": answer_id}, {"$inc": {"downvotes": 1, "vote_count": -1}}
                )

        return await self._get_answer_by_id(answer_id)

    async def accept_answer(
        self, question_id: str, answer_id: str, user_id: str
    ) -> bool:
        """Accept an answer (only by question owner)."""
        question = await self.questions.find_one(
            {"_id": question_id, "author_id": user_id}
        )
        if not question:
            return False

        answer = await self.answers.find_one(
            {"_id": answer_id, "question_id": question_id}
        )
        if not answer:
            return False

        # Unaccept all other answers for this question
        await self.answers.update_many(
            {"question_id": question_id}, {"$set": {"is_accepted": False}}
        )

        # Accept this answer
        await self.answers.update_one(
            {"_id": answer_id}, {"$set": {"is_accepted": True}}
        )

        # Update question
        await self.questions.update_one(
            {"_id": question_id}, {"$set": {"has_accepted_answer": True}}
        )

        # Update user statistics
        await self._increment_user_stat(answer["author_id"], "accepted_answers")

        # Create notification for answer author
        if answer["author_id"] != user_id:
            await self._create_notification(
                user_id=answer["author_id"],
                notification_type=NotificationType.ANSWER_ACCEPTED,
                title="Answer Accepted",
                message=f"Your answer was accepted for: {question['title']}",
                related_id=question_id,
            )

        return True

    async def get_user_notifications(
        self, user_id: str, limit: int = 20, offset: int = 0
    ) -> List[NotificationModel]:
        """Get user notifications."""
        cursor = (
            self.notifications.find({"user_id": user_id})
            .sort("created_at", DESCENDING)
            .skip(offset)
            .limit(limit)
        )
        notification_docs = await cursor.to_list(length=limit)

        notifications = []
        for doc in notification_docs:
            notifications.append(
                NotificationModel(
                    notification_id=doc["_id"],
                    user_id=doc["user_id"],
                    type=doc["type"],
                    title=doc["title"],
                    message=doc["message"],
                    related_id=doc.get("related_id"),
                    is_read=doc["is_read"],
                    created_at=doc["created_at"],
                )
            )

        return notifications

    async def mark_notification_read(self, notification_id: str, user_id: str) -> bool:
        """Mark a notification as read."""
        result = await self.notifications.update_one(
            {"_id": notification_id, "user_id": user_id}, {"$set": {"is_read": True}}
        )
        return result.modified_count > 0

    async def get_notification_count(self, user_id: str) -> Dict[str, int]:
        """Get notification counts for a user."""
        total = await self.notifications.count_documents({"user_id": user_id})
        unread = await self.notifications.count_documents(
            {"user_id": user_id, "is_read": False}
        )

        return {"total": total, "unread": unread}

    async def update_answer(
        self, answer_id: str, answer_data: AnswerUpdateRequest, user_id: str
    ) -> Optional[AnswerModel]:
        """Update an answer (only by the author)."""
        answer_doc = await self.answers.find_one(
            {"_id": answer_id, "author_id": user_id}
        )
        if not answer_doc:
            return None

        update_fields = {
            "content": answer_data.content,
            "updated_at": datetime.now(timezone.utc),
        }

        if answer_data.images is not None:
            update_fields["images"] = answer_data.images

        await self.answers.update_one({"_id": answer_id}, {"$set": update_fields})

        return await self._get_answer_by_id(answer_id)

    async def delete_answer(self, answer_id: str, user_id: str) -> bool:
        """Delete an answer (only by the author)."""
        answer_doc = await self.answers.find_one(
            {"_id": answer_id, "author_id": user_id}
        )
        if not answer_doc:
            return False

        question_id = answer_doc["question_id"]

        # Delete related data
        await self.votes.delete_many({"answer_id": answer_id})
        await self.comments.delete_many({"answer_id": answer_id})
        await self.notifications.delete_many({"related_id": answer_id})

        # Delete from ChromaDB
        await chromadb_service.delete_answer(answer_id)

        # Delete the answer
        result = await self.answers.delete_one({"_id": answer_id})

        if result.deleted_count > 0:
            # Update question answer count
            await self.questions.update_one(
                {"_id": question_id}, {"$inc": {"answer_count": -1}}
            )
            return True

        return False

<<<<<<< HEAD
    async def remove_vote(self, answer_id: str, user_id: str) -> bool:
        """Remove a user's vote from an answer."""
        vote_doc = await self.votes.find_one(
            {"answer_id": answer_id, "user_id": user_id}
        )
        if not vote_doc:
=======
    async def admin_delete_answer(self, answer_id: str) -> bool:
        """Admin delete: Delete any answer regardless of authorship."""
        answer_doc = await self.answers.find_one({"_id": answer_id})
        if not answer_doc:
>>>>>>> 54d01616
            return False

        question_id = answer_doc["question_id"]

        # Delete related data
        await self.votes.delete_many({"answer_id": answer_id})
        await self.comments.delete_many({"answer_id": answer_id})
        await self.notifications.delete_many({"related_id": answer_id})

        # Delete from ChromaDB
        await chromadb_service.delete_answer(answer_id)

<<<<<<< HEAD
            await self.answers.update_one({"_id": answer_id}, {"$inc": update_fields})
=======
        # Delete the answer
        result = await self.answers.delete_one({"_id": answer_id})

        if result.deleted_count > 0:
            # Update question answer count
            await self.questions.update_one(
                {"_id": question_id}, {"$inc": {"answer_count": -1}}
            )
>>>>>>> 54d01616
            return True

        return False

    async def create_comment(
        self,
        answer_id: str,
        comment_data: CommentCreateRequest,
        author_id: str,
        author_name: str,
        author_email: str,
        author_picture: str,
    ) -> Optional[CommentModel]:
        """Create a comment on an answer."""
        # Verify answer exists
        answer_doc = await self.answers.find_one({"_id": answer_id})
        if not answer_doc:
            return None

        comment_id = str(uuid.uuid4())
        comment_doc = {
            "_id": comment_id,
            "answer_id": answer_id,
            "author_id": author_id,
            "content": comment_data.content,
            "created_at": datetime.now(timezone.utc),
        }

        await self.comments.insert_one(comment_doc)

        # Create notification for answer author
        if answer_doc["author_id"] != author_id:
            await self._create_notification(
                user_id=answer_doc["author_id"],
                notification_type=NotificationType.ANSWER_COMMENTED,
                title="New comment on your answer",
                message=f"{author_name} commented on your answer",
                related_id=answer_id,
            )

        # Return the comment
        author = QuestionAuthorModel(
            user_id=author_id,
            name=author_name,
            email=author_email,
            picture=author_picture,
        )

        return CommentModel(
            comment_id=comment_id,
            answer_id=answer_id,
            author=author,
            content=comment_data.content,
            created_at=datetime.now(timezone.utc),
        )

    async def delete_comment(self, comment_id: str, user_id: str) -> bool:
        """Delete a comment (only by the author)."""
        comment_doc = await self.comments.find_one(
            {"_id": comment_id, "author_id": user_id}
        )
        if not comment_doc:
            return False

        result = await self.comments.delete_one({"_id": comment_id})
        return result.deleted_count > 0

    async def admin_delete_comment(self, comment_id: str) -> bool:
        """Admin delete: Delete any comment regardless of authorship."""
        comment_doc = await self.comments.find_one({"_id": comment_id})
        if not comment_doc:
            return False

        result = await self.comments.delete_one({"_id": comment_id})
        return result.deleted_count > 0

    async def admin_bulk_delete_questions(
        self, question_ids: List[str]
    ) -> Dict[str, Any]:
        """Admin bulk delete: Delete multiple questions at once."""
        deleted_count = 0
        failed_ids = []

        for question_id in question_ids:
            try:
                success = await self.admin_delete_question(question_id)
                if success:
                    deleted_count += 1
                else:
                    failed_ids.append(question_id)
            except Exception:
                failed_ids.append(question_id)

        return {
            "total_requested": len(question_ids),
            "deleted_count": deleted_count,
            "failed_count": len(failed_ids),
            "failed_ids": failed_ids,
        }

    async def admin_flag_question(
        self, question_id: str, reason: str, admin_id: str
    ) -> bool:
        """Admin flag: Flag a question for review."""
        now = datetime.now(timezone.utc)

        result = await self.questions.update_one(
            {"_id": question_id},
            {
                "$set": {
                    "is_flagged": True,
                    "flag_reason": reason,
                    "flagged_by": admin_id,
                    "flagged_at": now,
                }
            },
        )
        return result.modified_count > 0

    async def admin_unflag_question(self, question_id: str) -> bool:
        """Admin unflag: Remove flag from a question."""
        result = await self.questions.update_one(
            {"_id": question_id},
            {
                "$unset": {
                    "is_flagged": "",
                    "flag_reason": "",
                    "flagged_by": "",
                    "flagged_at": "",
                }
            },
        )
        return result.modified_count > 0

    async def admin_get_platform_stats(
        self, date_from: Optional[datetime] = None, date_to: Optional[datetime] = None
    ) -> Dict[str, Any]:
        """Admin stats: Get comprehensive platform statistics."""
        now = datetime.now(timezone.utc)
        today_start = now.replace(hour=0, minute=0, second=0, microsecond=0)

        # Basic counts
        total_questions = await self.questions.count_documents({})
        total_answers = await self.answers.count_documents({})
        total_comments = await self.comments.count_documents({})
        total_votes = await self.votes.count_documents({})

        # Today's activity
        questions_today = await self.questions.count_documents(
            {"created_at": {"$gte": today_start}}
        )
        answers_today = await self.answers.count_documents(
            {"created_at": {"$gte": today_start}}
        )
        comments_today = await self.comments.count_documents(
            {"created_at": {"$gte": today_start}}
        )

        # User stats
        users_collection = self.db.get_collection("users")
        total_users = await users_collection.count_documents({})
        new_users_today = await users_collection.count_documents(
            {"created_at": {"$gte": today_start}}
        )

        # Flagged content
        flagged_questions = await self.questions.count_documents({"is_flagged": True})

        # Top tags
        pipeline = [
            {"$unwind": "$tags"},
            {"$group": {"_id": "$tags", "count": {"$sum": 1}}},
            {"$sort": {"count": -1}},
            {"$limit": 10},
        ]
        top_tags_cursor = self.questions.aggregate(pipeline)
        top_tags = await top_tags_cursor.to_list(length=10)

        return {
            "overview": {
                "total_questions": total_questions,
                "total_answers": total_answers,
                "total_comments": total_comments,
                "total_users": total_users,
                "total_votes": total_votes,
                "flagged_questions": flagged_questions,
            },
            "activity": {
                "questions_today": questions_today,
                "answers_today": answers_today,
                "comments_today": comments_today,
                "new_users_today": new_users_today,
            },
            "top_tags": [
                {"tag": tag["_id"], "count": tag["count"]} for tag in top_tags
            ],
            "generated_at": now,
        }

    async def remove_vote(self, item_id: str, user_id: str) -> bool:
        """Remove a vote by a user on a question or answer."""
        result = await self.votes.delete_one(
            {
                "user_id": user_id,
                "$or": [{"question_id": item_id}, {"answer_id": item_id}],
            }
        )
        return result.deleted_count > 0

    async def mark_all_notifications_read(self, user_id: str) -> int:
        """Mark all notifications as read for a user."""
        result = await self.notifications.update_many(
            {"user_id": user_id, "is_read": False}, {"$set": {"is_read": True}}
        )
        return result.modified_count

    async def get_similar_questions(
        self, question_id: str, limit: int = 5
    ) -> List[QuestionModel]:
        """Get similar questions based on content similarity."""
        # For now, return an empty list - would require implementing semantic similarity
        return []

    async def semantic_search_all(self, query: str, limit: int = 20) -> List[dict]:
        """Perform semantic search across questions and answers."""
        # For now, return an empty list - would require implementing ChromaDB search
        return []

    # Helper methods
    async def _get_user_info(self, user_id: str) -> Optional[QuestionAuthorModel]:
        """Get user information from users collection."""
        user_collection = self.db.get_collection("users")
        user = await user_collection.find_one({"_id": ObjectId(user_id)})

        if user:
            return QuestionAuthorModel(
                user_id=str(user["_id"]),
                name=user["name"],
                email=user["email"],
                picture=user.get("picture", ""),
            )
        return None

    async def _get_question_answers(self, question_id: str) -> List[AnswerModel]:
        """Get all answers for a question."""
        cursor = self.answers.find({"question_id": question_id}).sort("created_at", 1)
        answers = []

        async for doc in cursor:
            author = await self._get_user_info(doc["author_id"])
            if author:
                answer = AnswerModel(
                    answer_id=doc["_id"],
                    question_id=doc["question_id"],
                    content=doc["content"],
                    author=author,
                    created_at=doc["created_at"],
                    updated_at=doc.get("updated_at"),
                    vote_count=doc.get("vote_count", 0),
                    upvotes=doc.get("upvotes", 0),
                    downvotes=doc.get("downvotes", 0),
                    is_accepted=doc.get("is_accepted", False),
                    comments=[],  # Comments would be loaded separately if needed
                )
                answers.append(answer)

        return answers

    async def _get_answer_by_id(self, answer_id: str) -> Optional[AnswerModel]:
        """Get an answer by ID."""
        doc = await self.answers.find_one({"_id": answer_id})
        if not doc:
            return None

        author = await self._get_user_info(doc["author_id"])
        if not author:
            return None

        return AnswerModel(
            answer_id=doc["_id"],
            question_id=doc["question_id"],
            content=doc["content"],
            author=author,
            created_at=doc["created_at"],
            updated_at=doc.get("updated_at"),
            vote_count=doc.get("vote_count", 0),
            upvotes=doc.get("upvotes", 0),
            downvotes=doc.get("downvotes", 0),
            is_accepted=doc.get("is_accepted", False),
            comments=[],  # Comments would be loaded separately if needed
        )

<<<<<<< HEAD
    async def _get_answer_comments(self, answer_id: str) -> List[CommentModel]:
        """Get comments for an answer."""
        cursor = self.comments.find({"answer_id": answer_id}).sort("created_at", 1)
        comment_docs = await cursor.to_list(length=None)

        comments = []
        for doc in comment_docs:
            author = await self._get_user_info(doc["author_id"])
            if author:
                comments.append(
                    CommentModel(
                        comment_id=doc["_id"],
                        answer_id=doc["answer_id"],
                        author=author,
                        content=doc["content"],
                        created_at=doc["created_at"],
                        updated_at=doc.get("updated_at"),
                    )
                )
=======
    async def _increment_user_stat(
        self, user_id: str, stat_name: str, increment: int = 1
    ):
        """Increment a user statistic."""
        await self.user_stats.update_one(
            {"user_id": user_id}, {"$inc": {stat_name: increment}}, upsert=True
        )
>>>>>>> 54d01616

    async def _update_tag_stats(self, tags: List[str]):
        """Update tag usage statistics."""
        for tag in tags:
            await self.tags.update_one(
                {"name": tag}, {"$inc": {"usage_count": 1}}, upsert=True
            )

    async def _create_notification(
        self,
        user_id: str,
        notification_type: NotificationType,
        title: str,
        message: str,
<<<<<<< HEAD
        related_id: Optional[str] = None,
    ):
        """Create a notification."""
=======
        related_id: str,
    ):
        """Create a notification for a user."""
>>>>>>> 54d01616
        notification_id = str(uuid.uuid4())
        now = datetime.now(timezone.utc)

        notification_doc = {
            "_id": notification_id,
            "user_id": user_id,
            "type": notification_type.value,
            "title": title,
            "message": message,
            "related_id": related_id,
            "is_read": False,
<<<<<<< HEAD
            "created_at": datetime.now(timezone.utc),
        }

        await self.notifications.insert_one(notification_doc)

    async def _update_tag_stats(self, tags: List[str]):
        """Update tag statistics."""
        for tag in tags:
            await self.tags.update_one(
                {"name": tag},
                {
                    "$inc": {"count": 1},
                    "$set": {"updated_at": datetime.now(timezone.utc)},
                },
                upsert=True,
            )

    async def _increment_user_stat(self, user_id: str, field: str, amount: int = 1):
        """Increment a user statistic."""
        await self.user_stats.update_one(
            {"user_id": user_id}, {"$inc": {field: amount}}, upsert=True
        )

    async def get_similar_questions(
        self, question_id: str, limit: int = 5
    ) -> List[QuestionListModel]:
        """Get questions similar to the given question using semantic search."""
        similar_results = await chromadb_service.get_similar_questions(
            question_id=question_id, limit=limit
        )

        if not similar_results:
            return []

        # Get question IDs from results
        question_ids = [result["id"] for result in similar_results]

        # Get question documents from MongoDB
        question_docs = await self.questions.find(
            {"_id": {"$in": question_ids}}
        ).to_list(length=None)

        # Create a mapping for quick lookup
        question_map = {doc["_id"]: doc for doc in question_docs}

        # Build response maintaining the similarity order
        questions = []
        for result in similar_results:
            question_id = result["id"]
            if question_id in question_map:
                doc = question_map[question_id]
                author = await self._get_user_info(doc["author_id"])
                if author:
                    questions.append(
                        QuestionListModel(
                            question_id=str(doc["_id"]),
                            author=author,
                            title=doc["title"],
                            tags=doc["tags"],
                            view_count=doc["view_count"],
                            answer_count=doc["answer_count"],
                            has_accepted_answer=doc["has_accepted_answer"],
                            created_at=doc["created_at"],
                        )
                    )

        return questions

    async def semantic_search_all(self, query: str, limit: int = 20) -> Dict[str, List]:
        """Perform semantic search across both questions and answers."""
        results = await chromadb_service.semantic_search(
            query=query, limit=limit, question_only=False
        )

        question_results = []
        answer_results = []

        for result in results:
            if result["metadata"].get("type") == "question":
                question_id = result["id"]
                question_doc = await self.questions.find_one({"_id": question_id})
                if question_doc:
                    author = await self._get_user_info(question_doc["author_id"])
                    if author:
                        question_results.append(
                            {
                                "question": QuestionListModel(
                                    question_id=str(question_doc["_id"]),
                                    author=author,
                                    title=question_doc["title"],
                                    tags=question_doc["tags"],
                                    view_count=question_doc["view_count"],
                                    answer_count=question_doc["answer_count"],
                                    has_accepted_answer=question_doc[
                                        "has_accepted_answer"
                                    ],
                                    created_at=question_doc["created_at"],
                                ),
                                "similarity_score": result["similarity_score"],
                            }
                        )

            elif result["metadata"].get("type") == "answer":
                answer_id = result["id"]
                answer_doc = await self.answers.find_one({"_id": answer_id})
                if answer_doc:
                    author = await self._get_user_info(answer_doc["author_id"])
                    if author:
                        answer_results.append(
                            {
                                "answer": {
                                    "answer_id": answer_doc["_id"],
                                    "question_id": answer_doc["question_id"],
                                    "author": author,
                                    "content": answer_doc["content"],
                                    "created_at": answer_doc["created_at"],
                                },
                                "similarity_score": result["similarity_score"],
                            }
                        )

        return {"questions": question_results, "answers": answer_results}


# Global service instance
qa_service = QAService()
=======
            "created_at": now,
        }

        await self.notifications.insert_one(notification_doc)
>>>>>>> 54d01616
<|MERGE_RESOLUTION|>--- conflicted
+++ resolved
@@ -186,32 +186,9 @@
         result = await self.questions.delete_one({"_id": question_id})
         return result.deleted_count > 0
 
-<<<<<<< HEAD
     async def search_questions(
         self, search_request: QuestionSearchRequest
     ) -> QuestionSearchResponse:
-=======
-    async def admin_delete_question(self, question_id: str) -> bool:
-        """Admin delete: Delete any question regardless of authorship."""
-        question_doc = await self.questions.find_one({"_id": question_id})
-        if not question_doc:
-            return False
-
-        # Delete related data
-        await self.answers.delete_many({"question_id": question_id})
-        await self.votes.delete_many({"question_id": question_id})
-        await self.comments.delete_many({"question_id": question_id})
-        await self.notifications.delete_many({"related_id": question_id})
-
-        # Delete from ChromaDB
-        await chromadb_service.delete_question(question_id)
-
-        # Delete the question
-        result = await self.questions.delete_one({"_id": question_id})
-        return result.deleted_count > 0
-
-    async def search_questions(self, search_request: QuestionSearchRequest) -> QuestionSearchResponse:
->>>>>>> 54d01616
         """Search questions with filters and pagination."""
 
         # Use semantic search if there's a query
@@ -632,43 +609,28 @@
 
         return False
 
-<<<<<<< HEAD
     async def remove_vote(self, answer_id: str, user_id: str) -> bool:
         """Remove a user's vote from an answer."""
         vote_doc = await self.votes.find_one(
             {"answer_id": answer_id, "user_id": user_id}
         )
         if not vote_doc:
-=======
-    async def admin_delete_answer(self, answer_id: str) -> bool:
-        """Admin delete: Delete any answer regardless of authorship."""
-        answer_doc = await self.answers.find_one({"_id": answer_id})
-        if not answer_doc:
->>>>>>> 54d01616
             return False
 
         question_id = answer_doc["question_id"]
 
-        # Delete related data
-        await self.votes.delete_many({"answer_id": answer_id})
-        await self.comments.delete_many({"answer_id": answer_id})
-        await self.notifications.delete_many({"related_id": answer_id})
-
-        # Delete from ChromaDB
-        await chromadb_service.delete_answer(answer_id)
-
-<<<<<<< HEAD
+        # Remove the vote
+        result = await self.votes.delete_one({"_id": vote_doc["_id"]})
+
+        if result.deleted_count > 0:
+            # Update answer vote counts
+            update_fields = {"vote_count": -1}
+            if vote_type == VoteType.UPVOTE:
+                update_fields["upvotes"] = -1
+            else:
+                update_fields["downvotes"] = -1
+
             await self.answers.update_one({"_id": answer_id}, {"$inc": update_fields})
-=======
-        # Delete the answer
-        result = await self.answers.delete_one({"_id": answer_id})
-
-        if result.deleted_count > 0:
-            # Update question answer count
-            await self.questions.update_one(
-                {"_id": question_id}, {"$inc": {"answer_count": -1}}
-            )
->>>>>>> 54d01616
             return True
 
         return False
@@ -961,7 +923,6 @@
             comments=[],  # Comments would be loaded separately if needed
         )
 
-<<<<<<< HEAD
     async def _get_answer_comments(self, answer_id: str) -> List[CommentModel]:
         """Get comments for an answer."""
         cursor = self.comments.find({"answer_id": answer_id}).sort("created_at", 1)
@@ -981,22 +942,8 @@
                         updated_at=doc.get("updated_at"),
                     )
                 )
-=======
-    async def _increment_user_stat(
-        self, user_id: str, stat_name: str, increment: int = 1
-    ):
-        """Increment a user statistic."""
-        await self.user_stats.update_one(
-            {"user_id": user_id}, {"$inc": {stat_name: increment}}, upsert=True
-        )
->>>>>>> 54d01616
-
-    async def _update_tag_stats(self, tags: List[str]):
-        """Update tag usage statistics."""
-        for tag in tags:
-            await self.tags.update_one(
-                {"name": tag}, {"$inc": {"usage_count": 1}}, upsert=True
-            )
+
+        return comments
 
     async def _create_notification(
         self,
@@ -1004,15 +951,9 @@
         notification_type: NotificationType,
         title: str,
         message: str,
-<<<<<<< HEAD
         related_id: Optional[str] = None,
     ):
         """Create a notification."""
-=======
-        related_id: str,
-    ):
-        """Create a notification for a user."""
->>>>>>> 54d01616
         notification_id = str(uuid.uuid4())
         now = datetime.now(timezone.utc)
 
@@ -1024,7 +965,6 @@
             "message": message,
             "related_id": related_id,
             "is_read": False,
-<<<<<<< HEAD
             "created_at": datetime.now(timezone.utc),
         }
 
@@ -1150,10 +1090,4 @@
 
 
 # Global service instance
-qa_service = QAService()
-=======
-            "created_at": now,
-        }
-
-        await self.notifications.insert_one(notification_doc)
->>>>>>> 54d01616
+qa_service = QAService()