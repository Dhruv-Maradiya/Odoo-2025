"""
Q&A service layer for questions, answers, voting, and notifications.
"""

import uuid
from datetime import datetime, timezone
from typing import Any, Dict, List, Optional

from app.db.mongodb.collections import mongodb_instance
from app.models.qa_models import (
    AnswerCreateRequest,
    AnswerModel,
    AnswerUpdateRequest,
    NotificationModel,
    NotificationType,
    QuestionAuthorModel,
    QuestionCreateRequest,
    QuestionListModel,
    QuestionModel,
    QuestionSearchRequest,
    QuestionSearchResponse,
    QuestionUpdateRequest,
    VoteRequest,
    VoteType,
)
from app.services.chromadb_service import chromadb_service
from bson import ObjectId
from fastapi import BackgroundTasks
from pymongo import DESCENDING
from bson import ObjectId


class QAService:
    """Service class for Q&A operations."""

    def __init__(self):
        self.db = mongodb_instance
        self.questions = self.db.get_collection("questions")
        self.answers = self.db.get_collection("answers")
        self.votes = self.db.get_collection("votes")
        self.notifications = self.db.get_collection("notifications")
        self.tags = self.db.get_collection("tags")
        self.user_stats = self.db.get_collection("user_stats")

    async def create_question(
        self,
        question_data: QuestionCreateRequest,
        author_id: str,
        author_name: str,
        author_email: str,
    ) -> Optional[QuestionModel]:
        """Create a new question."""
        now = datetime.now(timezone.utc)

        question_doc = {
            "author_id": author_id,
            "title": question_data.title,
            "description": question_data.description,
            "tags": question_data.tags,
            "images": question_data.images or [],
            "view_count": 0,
            "answer_count": 0,
            "has_accepted_answer": False,
            "created_at": now,
            "updated_at": None,
        }

        test = await self.questions.insert_one(question_doc)
        # Add to ChromaDB for semantic search
        await chromadb_service.add_question(
            question_id=str(test.inserted_id),
            title=question_data.title,
            description=question_data.description,
            tags=question_data.tags,
            author_id=author_id,
        )

        # Update tag statistics
        # await self._update_tag_stats(question_data.tags)

        # Update user statistics
        # await self._increment_user_stat(author_id, "questions_asked")
        return await self.get_question_by_id(str(test.inserted_id))

    async def get_question_by_id(
<<<<<<< HEAD
        self, question_id: str, increment_view: bool = False, user_id: str = None
=======
        self,
        question_id: str,
        increment_view: bool = False,
        user_id: Optional[str] = None,
>>>>>>> 7a24d8ac
    ) -> Optional[QuestionModel]:
        """Get a question by ID with all answers and comments."""
        if increment_view:
            await self.questions.update_one(
                {"_id": ObjectId(question_id)}, {"$inc": {"view_count": 1}}
            )

        question_doc = await self.questions.find_one({"_id": ObjectId(question_id)})
        print(f"{question_doc=}")
        if not question_doc:
            return None

        # Get author info
        author = await self._get_user_info(question_doc["author_id"])

        if not author:
            return None

        # Get user's vote if user_id is provided
        user_vote = None
        if user_id:
            vote_doc = await self.votes.find_one(
                {"question_id": question_id, "user_id": user_id}
            )
            if vote_doc:
                user_vote = vote_doc["vote_type"]

        # Get answers with comments and votes
        answers = await self._get_question_answers(question_id, user_id)
<<<<<<< HEAD

        # Calculate actual answer count
        actual_answer_count = await self.answers.count_documents({"question_id": question_id})
=======
>>>>>>> 7a24d8ac

        return QuestionModel(
            question_id=str(question_doc["_id"]),
            author=author,
            title=question_doc["title"],
            description=question_doc["description"],
            tags=question_doc["tags"],
            images=question_doc.get("images", []),
            view_count=question_doc["view_count"],
            answer_count=actual_answer_count,
            has_accepted_answer=question_doc["has_accepted_answer"],
<<<<<<< HEAD
=======
            is_flagged=question_doc.get("is_flagged", False),
>>>>>>> 7a24d8ac
            vote_count=question_doc.get("vote_count", 0),
            user_vote=user_vote,
            answers=answers,
            created_at=question_doc["created_at"],
            updated_at=question_doc.get("updated_at"),
        )

    async def update_question(
        self, question_id: str, update_data: QuestionUpdateRequest, user_id: str
    ) -> Optional[QuestionModel]:
        """Update a question (only by the author)."""
        question_doc = await self.questions.find_one(
            {"_id": question_id, "author_id": user_id}
        )
        if not question_doc:
            return None

        update_fields: Dict[str, Any] = {}
        if update_data.title is not None:
            update_fields["title"] = update_data.title
        if update_data.description is not None:
            update_fields["description"] = update_data.description
        if update_data.tags is not None:
            update_fields["tags"] = update_data.tags
        if update_data.images is not None:
            update_fields["images"] = update_data.images

        if update_fields:
            update_fields["updated_at"] = datetime.now(timezone.utc)
            await self.questions.update_one(
                {"_id": question_id}, {"$set": update_fields}
            )

            # Update in ChromaDB if title, description, or tags changed
            if any(
                field in update_fields for field in ["title", "description", "tags"]
            ):
                # Get updated question doc
                updated_question = await self.questions.find_one({"_id": question_id})
                if updated_question:
                    await chromadb_service.update_question(
                        question_id=question_id,
                        title=updated_question["title"],
                        description=updated_question["description"],
                        tags=updated_question["tags"],
                    )

        return await self.get_question_by_id(question_id)

    async def delete_question(self, question_id: str, user_id: str) -> bool:
        """Delete a question (only by the author)."""
        question_doc = await self.questions.find_one(
            {"_id": question_id, "author_id": user_id}
        )
        if not question_doc:
            return False

        # Delete related data
        await self.answers.delete_many({"question_id": question_id})
        await self.votes.delete_many({"question_id": question_id})
        await self.notifications.delete_many({"related_id": question_id})

        # Delete from ChromaDB
        await chromadb_service.delete_question(question_id)

        # Delete the question
        result = await self.questions.delete_one({"_id": question_id})
        return result.deleted_count > 0

    async def search_questions(
<<<<<<< HEAD
        self, search_request: QuestionSearchRequest, user_id: str = None
    ) -> QuestionSearchResponse:
        """Search questions with filters and pagination."""

        # Use semantic search if there's a query
        if search_request.query:
            return await self._semantic_search_questions(search_request, user_id)

        # Traditional MongoDB search for non-query searches
=======
        self, search_request: QuestionSearchRequest, user_id: Optional[str]
    ) -> QuestionSearchResponse:
        """Search questions with filters and pagination."""

        # Build search filters
>>>>>>> 7a24d8ac
        filters: Dict[str, Any] = {}

        # Text search in title or description
        if search_request.query:
            filters["$or"] = [
                {"title": {"$regex": search_request.query, "$options": "i"}},
                {"description": {"$regex": search_request.query, "$options": "i"}},
            ]

        if search_request.tags:
            filters["tags"] = {"$in": search_request.tags}

        if search_request.author_id:
            filters["author_id"] = search_request.author_id

        if search_request.has_accepted_answer is not None:
            filters["has_accepted_answer"] = search_request.has_accepted_answer

        # Count total results
        total = await self.questions.count_documents(filters)

        # Calculate pagination
        skip = (search_request.page - 1) * search_request.limit

        # Sort configuration - ensure sort_by has a default value
        sort_field = search_request.sort_by or "created_at"
        sort_direction = DESCENDING if search_request.order == "desc" else 1

        # Execute query
        cursor = (
            self.questions.find(filters)
            .sort(sort_field, sort_direction)
            .skip(skip)
            .limit(search_request.limit)
        )
        question_docs = await cursor.to_list(length=search_request.limit)

        # Convert to response models
        questions = []
        for doc in question_docs:
            author = await self._get_user_info(doc["author_id"])
            if author:
                # Get user's vote if user_id is provided
                user_vote = None
                if user_id:
                    vote_doc = await self.votes.find_one(
                        {"question_id": str(doc["_id"]), "user_id": user_id}
                    )
                    if vote_doc:
                        user_vote = vote_doc["vote_type"]

<<<<<<< HEAD
                # Calculate actual answer count
                actual_answer_count = await self.answers.count_documents({"question_id": str(doc["_id"])})
                
=======
>>>>>>> 7a24d8ac
                questions.append(
                    QuestionListModel(
                        question_id=str(doc["_id"]),
                        author=author,
                        title=doc["title"],
                        tags=doc["tags"],
                        view_count=doc["view_count"],
<<<<<<< HEAD
                        answer_count=actual_answer_count,
                        has_accepted_answer=doc["has_accepted_answer"],
=======
                        answer_count=doc["answer_count"],
                        has_accepted_answer=doc["has_accepted_answer"],
                        is_flagged=doc.get("is_flagged", False),
>>>>>>> 7a24d8ac
                        vote_count=doc.get("vote_count", 0),
                        user_vote=user_vote,
                        created_at=doc["created_at"],
                    )
                )

        return QuestionSearchResponse(
            questions=questions,
            total=total,
            page=search_request.page,
            limit=search_request.limit,
            has_next=skip + search_request.limit < total,
            has_prev=search_request.page > 1,
<<<<<<< HEAD
            answer_count={search_request.answer_count}
        )

    async def _semantic_search_questions(
        self, search_request: QuestionSearchRequest, user_id: str = None
=======
        )

    async def _semantic_search_questions(
        self, search_request: QuestionSearchRequest, user_id: Optional[str]
>>>>>>> 7a24d8ac
    ) -> QuestionSearchResponse:
        """Perform semantic search using ChromaDB."""

        # Ensure we have a query
        if not search_request.query:
            return QuestionSearchResponse(
                questions=[],
                total=0,
                page=search_request.page,
                limit=search_request.limit,
                has_next=False,
                has_prev=False,
            )

        # Perform semantic search
        semantic_results = await chromadb_service.semantic_search(
            query=search_request.query,
            limit=search_request.limit * 3,  # Get more results to filter
            question_only=True,
            tags_filter=search_request.tags,
        )

        # Extract question IDs from semantic results
        question_ids = [result["id"] for result in semantic_results]

        if not question_ids:
            return QuestionSearchResponse(
                questions=[],
                total=0,
                page=search_request.page,
                limit=search_request.limit,
                has_next=False,
                has_prev=False,
            )

        # Build additional filters
        filters: Dict[str, Any] = {"_id": {"$in": question_ids}}

        if search_request.author_id:
            filters["author_id"] = search_request.author_id

        if search_request.has_accepted_answer is not None:
            filters["has_accepted_answer"] = search_request.has_accepted_answer

        # Get question documents from MongoDB
        question_docs = await self.questions.find(filters).to_list(length=None)

        # Create a mapping for quick lookup
        question_map = {doc["_id"]: doc for doc in question_docs}

        # Sort by semantic similarity and apply pagination
        start_idx = (search_request.page - 1) * search_request.limit
        end_idx = start_idx + search_request.limit

        questions = []
        for result in semantic_results[start_idx:end_idx]:
            question_id = result["id"]
            if question_id in question_map:
                doc = question_map[question_id]
                author = await self._get_user_info(doc["author_id"])
                if author:
                    # Get user's vote if user_id is provided
                    user_vote = None
                    if user_id:
                        vote_doc = await self.votes.find_one(
                            {"question_id": question_id, "user_id": user_id}
                        )
                        if vote_doc:
                            user_vote = vote_doc["vote_type"]

<<<<<<< HEAD
                    # Calculate actual answer count
                    actual_answer_count = await self.answers.count_documents({"question_id": str(doc["_id"])})
                    
=======
>>>>>>> 7a24d8ac
                    questions.append(
                        QuestionListModel(
                            question_id=str(doc["_id"]),
                            author=author,
                            title=doc["title"],
                            tags=doc["tags"],
                            view_count=doc["view_count"],
                            answer_count=actual_answer_count,
                            has_accepted_answer=doc["has_accepted_answer"],
                            vote_count=doc.get("vote_count", 0),
                            user_vote=user_vote,
                            created_at=doc["created_at"],
                        )
                    )

        total_semantic_results = len(semantic_results)

        return QuestionSearchResponse(
            questions=questions,
            total=total_semantic_results,
            page=search_request.page,
            limit=search_request.limit,
            has_next=end_idx < total_semantic_results,
            has_prev=search_request.page > 1,
        )

    async def create_answer(
        self,
        question_id: str,
        answer_data: AnswerCreateRequest,
        author_id: str,
        author_name: str,
        author_email: str,
<<<<<<< HEAD
        author_picture:Optional[str] = None
=======
>>>>>>> 7a24d8ac
    ) -> Optional[AnswerModel]:
        """Create an answer to a question."""
        # Check if question exists
        question = await self.questions.find_one({"_id": ObjectId(question_id)})
        if not question:
            return None

        answer_id = ObjectId()
        now = datetime.now(timezone.utc)

        answer_doc = {
            "_id": answer_id,
            "question_id": question_id,
            "author_id": author_id,
            "content": answer_data.content,
            "images": answer_data.images or [],
            "is_accepted": False,
            "vote_count": 0,
            "upvotes": 0,
            "downvotes": 0,
            "created_at": now,
            "updated_at": None,
        }

        await self.answers.insert_one(answer_doc)

        # Add to ChromaDB for semantic search
        await chromadb_service.add_answer(
            answer_id=str(answer_id),
            question_id=question_id,
            content=answer_data.content,
            author_id=author_id,
            question_title=question.get("title", ""),
        )

        # Update question answer count
        await self.questions.update_one(
            {"_id": question_id}, {"$inc": {"answer_count": 1}}
        )

        # Update user statistics
        await self._increment_user_stat(author_id, "answers_given")

        # Create notification for question author
        if question["author_id"] != author_id:
            await self._create_notification(
                user_id=question["author_id"],
                notification_type=NotificationType.QUESTION_ANSWERED,
                title="New Answer",
                message=f"{author_name} answered your question: {question['title']}",
                related_id=question_id,
            )

<<<<<<< HEAD
        # return await self._get_answer_by_id(answer_id, user_id=user_id)
        return AnswerModel(
            answer_id=str(answer_id),
            question_id=question_id,
            content=answer_data.content,
            author=QuestionAuthorModel(
                user_id=author_id,
                name=author_name,
                email=author_email,
                picture=author_picture,
            ),
            created_at=now,
            updated_at=None,
            vote_count=0,
            upvotes=0,
            downvotes=0,
            is_accepted=False,
            user_vote=None,
        )
=======
        return await self._get_answer_by_id(answer_id, user_id=user_id)
>>>>>>> 7a24d8ac

    async def vote_answer(
        self, answer_id: str, vote_data: VoteRequest, user_id: str
    ) -> Optional[AnswerModel]:
        """Vote on an answer."""
        answer = await self.answers.find_one({"_id": answer_id})
        if not answer:
            return None

        # Check if user already voted
        existing_vote = await self.votes.find_one(
            {"answer_id": answer_id, "user_id": user_id}
        )

        if existing_vote:
            # Update existing vote
            old_vote_type = existing_vote["vote_type"]
            await self.votes.update_one(
                {"_id": existing_vote["_id"]},
                {"$set": {"vote_type": vote_data.vote_type}},
            )

            # Update vote counts
            if old_vote_type != vote_data.vote_type:
                if old_vote_type == VoteType.UPVOTE:
                    await self.answers.update_one(
                        {"_id": answer_id}, {"$inc": {"upvotes": -1, "vote_count": -1}}
                    )
                else:
                    await self.answers.update_one(
                        {"_id": answer_id}, {"$inc": {"downvotes": -1, "vote_count": 1}}
                    )

                if vote_data.vote_type == VoteType.UPVOTE:
                    await self.answers.update_one(
                        {"_id": answer_id}, {"$inc": {"upvotes": 1, "vote_count": 1}}
                    )
                else:
                    await self.answers.update_one(
                        {"_id": answer_id}, {"$inc": {"downvotes": 1, "vote_count": -1}}
                    )
        else:
            # Create new vote
            vote_id = str(uuid.uuid4())
            vote_doc = {
                "_id": vote_id,
                "answer_id": answer_id,
                "user_id": user_id,
                "vote_type": vote_data.vote_type,
                "created_at": datetime.now(timezone.utc),
            }
            await self.votes.insert_one(vote_doc)

            # Update vote counts
            if vote_data.vote_type == VoteType.UPVOTE:
                await self.answers.update_one(
                    {"_id": answer_id}, {"$inc": {"upvotes": 1, "vote_count": 1}}
                )
            else:
                await self.answers.update_one(
                    {"_id": answer_id}, {"$inc": {"downvotes": 1, "vote_count": -1}}
                )

        return await self._get_answer_by_id(answer_id)

    async def vote_question(
        self, question_id: str, vote_data: VoteRequest, user_id: str
    ) -> Optional[QuestionModel]:
        """Vote on a question (upvote or downvote)."""
        question = await self.questions.find_one({"_id": ObjectId(question_id)})
        if not question:
            return None

        # Check if user already voted
        existing_vote = await self.votes.find_one(
            {"question_id": question_id, "user_id": user_id}
        )

        if existing_vote:
            old_vote_type = existing_vote["vote_type"]
            await self.votes.update_one(
                {"_id": existing_vote["_id"]},
                {"$set": {"vote_type": vote_data.vote_type}},
            )

            # Update vote counts
            if old_vote_type != vote_data.vote_type:
                if old_vote_type == VoteType.UPVOTE:
                    await self.questions.update_one(
                        {"_id": ObjectId(question_id)},
                        {"$inc": {"upvotes": -1, "vote_count": -1}},
                    )
                else:
                    await self.questions.update_one(
                        {"_id": ObjectId(question_id)},
                        {"$inc": {"downvotes": -1, "vote_count": 1}},
                    )

                if vote_data.vote_type == VoteType.UPVOTE:
                    await self.questions.update_one(
                        {"_id": ObjectId(question_id)},
                        {"$inc": {"upvotes": 1, "vote_count": 1}},
                    )
                else:
                    await self.questions.update_one(
                        {"_id": ObjectId(question_id)},
                        {"$inc": {"downvotes": 1, "vote_count": -1}},
                    )
        else:
            # Create new vote
            vote_id = str(uuid.uuid4())
            vote_doc = {
                "_id": vote_id,
                "question_id": question_id,
                "user_id": user_id,
                "vote_type": vote_data.vote_type,
                "created_at": datetime.now(timezone.utc),
            }
            await self.votes.insert_one(vote_doc)

            # Update vote counts
            if vote_data.vote_type == VoteType.UPVOTE:
                await self.questions.update_one(
                    {"_id": ObjectId(question_id)},
                    {"$inc": {"upvotes": 1, "vote_count": 1}},
                )
            else:
                await self.questions.update_one(
                    {"_id": ObjectId(question_id)},
                    {"$inc": {"downvotes": 1, "vote_count": -1}},
                )

        return await self.get_question_by_id(question_id, user_id=user_id)

    async def accept_answer(
        self, question_id: str, answer_id: str, user_id: str
    ) -> bool:
        """Accept an answer (only by question owner)."""
        question = await self.questions.find_one(
            {"_id": question_id, "author_id": user_id}
        )
        if not question:
            return False

        answer = await self.answers.find_one(
            {"_id": answer_id, "question_id": question_id}
        )
        if not answer:
            return False

        # Unaccept all other answers for this question
        await self.answers.update_many(
            {"question_id": question_id}, {"$set": {"is_accepted": False}}
        )

        # Accept this answer
        await self.answers.update_one(
            {"_id": answer_id}, {"$set": {"is_accepted": True}}
        )

        # Update question
        await self.questions.update_one(
            {"_id": question_id}, {"$set": {"has_accepted_answer": True}}
        )

        # Update user statistics
        await self._increment_user_stat(answer["author_id"], "accepted_answers")

        # Create notification for answer author
        if answer["author_id"] != user_id:
            await self._create_notification(
                user_id=answer["author_id"],
                notification_type=NotificationType.ANSWER_ACCEPTED,
                title="Answer Accepted",
                message=f"Your answer was accepted for: {question['title']}",
                related_id=question_id,
            )

        return True

    async def get_user_notifications(
        self, user_id: str, limit: int = 20, offset: int = 0
    ) -> List[NotificationModel]:
        """Get user notifications."""
        cursor = (
            self.notifications.find({"user_id": user_id})
            .sort("created_at", DESCENDING)
            .skip(offset)
            .limit(limit)
        )
        notification_docs = await cursor.to_list(length=limit)

        notifications = []
        for doc in notification_docs:
            notifications.append(
                NotificationModel(
                    notification_id=doc["_id"],
                    user_id=doc["user_id"],
                    type=doc["type"],
                    title=doc["title"],
                    message=doc["message"],
                    related_id=doc.get("related_id"),
                    is_read=doc["is_read"],
                    created_at=doc["created_at"],
                )
            )

        return notifications

    async def mark_notification_read(self, notification_id: str, user_id: str) -> bool:
        """Mark a notification as read."""
        result = await self.notifications.update_one(
            {"_id": notification_id, "user_id": user_id}, {"$set": {"is_read": True}}
        )
        return result.modified_count > 0

    async def get_notification_count(self, user_id: str) -> Dict[str, int]:
        """Get notification counts for a user."""
        total = await self.notifications.count_documents({"user_id": user_id})
        unread = await self.notifications.count_documents(
            {"user_id": user_id, "is_read": False}
        )

        return {"total": total, "unread": unread}

    async def update_answer(
        self, answer_id: str, answer_data: AnswerUpdateRequest, user_id: str
    ) -> Optional[AnswerModel]:
        """Update an answer (only by the author)."""
        answer_doc = await self.answers.find_one(
            {"_id": answer_id, "author_id": user_id}
        )
        if not answer_doc:
            return None

        update_fields = {
            "content": answer_data.content,
            "updated_at": datetime.now(timezone.utc),
        }

        if answer_data.images is not None:
            update_fields["images"] = answer_data.images

        await self.answers.update_one({"_id": answer_id}, {"$set": update_fields})

        return await self._get_answer_by_id(answer_id)

    async def delete_answer(self, answer_id: str, user_id: str) -> bool:
        """Delete an answer (only by the author)."""
        answer_doc = await self.answers.find_one(
            {"_id": answer_id, "author_id": user_id}
        )
        if not answer_doc:
            return False

        question_id = answer_doc["question_id"]

        # Delete related data
        await self.votes.delete_many({"answer_id": answer_id})
        await self.notifications.delete_many({"related_id": answer_id})

        # Delete from ChromaDB
        await chromadb_service.delete_answer(answer_id)

        # Delete the answer
        result = await self.answers.delete_one({"_id": answer_id})

        if result.deleted_count > 0:
            # Update question answer count
            await self.questions.update_one(
                {"_id": question_id}, {"$inc": {"answer_count": -1}}
            )
            return True

        return False

    async def remove_vote(self, answer_id: str, user_id: str) -> bool:
        """Remove a user's vote from an answer."""
        vote_doc = await self.votes.find_one(
            {"answer_id": answer_id, "user_id": user_id}
        )
        if not vote_doc:
            return False

        question_id = answer_doc["question_id"]

        # Remove the vote
        result = await self.votes.delete_one({"_id": vote_doc["_id"]})

        if result.deleted_count > 0:
            # Update answer vote counts
            update_fields = {"vote_count": -1}
            if vote_type == VoteType.UPVOTE:
                update_fields["upvotes"] = -1
            else:
                update_fields["downvotes"] = -1

            await self.answers.update_one({"_id": answer_id}, {"$inc": update_fields})
            return True

        return False

<<<<<<< HEAD

=======
    async def create_comment(
        self,
        answer_id: str,
        comment_data: CommentCreateRequest,
        author_id: str,
        author_name: str,
        author_email: str,
        author_picture: str,
    ) -> Optional[CommentModel]:
        """Create a comment on an answer."""
        # Verify answer exists
        answer_doc = await self.answers.find_one({"_id": answer_id})
        if not answer_doc:
            return None

        comment_id = str(uuid.uuid4())
        comment_doc = {
            "_id": comment_id,
            "answer_id": answer_id,
            "author_id": author_id,
            "content": comment_data.content,
            "created_at": datetime.now(timezone.utc),
        }

        await self.comments.insert_one(comment_doc)

        # Create notification for answer author
        if answer_doc["author_id"] != author_id:
            await self._create_notification(
                user_id=answer_doc["author_id"],
                notification_type=NotificationType.ANSWER_COMMENTED,
                title="New comment on your answer",
                message=f"{author_name} commented on your answer",
                related_id=answer_id,
            )

        # Return the comment
        author = QuestionAuthorModel(
            user_id=author_id,
            name=author_name,
            email=author_email,
            picture=author_picture,
        )

        return CommentModel(
            comment_id=comment_id,
            answer_id=answer_id,
            author=author,
            content=comment_data.content,
            created_at=datetime.now(timezone.utc),
        )

    async def delete_comment(self, comment_id: str, user_id: str) -> bool:
        """Delete a comment (only by the author)."""
        comment_doc = await self.comments.find_one(
            {"_id": comment_id, "author_id": user_id}
        )
        if not comment_doc:
            return False

        result = await self.comments.delete_one({"_id": comment_id})
        return result.deleted_count > 0

    async def admin_delete_question(self, question_id: str) -> bool:
        """Admin delete: Delete any question (with all related data)."""
        try:
            # Delete all related answers
            await self.answers.delete_many({"question_id": question_id})

            # Delete all related comments (for answers of this question)
            answer_ids = []
            async for answer in self.answers.find({"question_id": question_id}):
                answer_ids.append(str(answer["_id"]))

            if answer_ids:
                await self.comments.delete_many({"answer_id": {"$in": answer_ids}})

            # Delete all votes for the question and its answers
            await self.votes.delete_many({"question_id": question_id})

            # Delete the question itself
            result = await self.questions.delete_one({"_id": ObjectId(question_id)})

            return result.deleted_count > 0
        except Exception:
            return False

    async def admin_delete_answer(self, answer_id: str) -> bool:
        """Admin delete: Delete any answer (with all related data)."""
        try:
            # Delete all related comments
            await self.comments.delete_many({"answer_id": answer_id})
>>>>>>> 7a24d8ac

            # Delete all votes for the answer
            await self.votes.delete_many({"answer_id": answer_id})

            # Delete the answer itself
            result = await self.answers.delete_one({"_id": answer_id})

            return result.deleted_count > 0
        except Exception:
            return False

    async def admin_delete_comment(self, comment_id: str) -> bool:
        """Admin delete: Delete any comment."""
        try:
            result = await self.comments.delete_one({"_id": comment_id})
            return result.deleted_count > 0
        except Exception:
            return False

    async def admin_unflag_question(self, question_id: str) -> bool:
        """Admin unflag: Remove flag from a question."""
        result = await self.questions.update_one(
            {"_id": question_id},
            {
                "$unset": {
                    "is_flagged": "",
                    "flag_reason": "",
                    "flagged_by": "",
                    "flagged_at": "",
                }
            },
        )
        return result.modified_count > 0

    async def admin_get_platform_stats(
        self, date_from: Optional[datetime] = None, date_to: Optional[datetime] = None
    ) -> Dict[str, Any]:
        """Admin stats: Get comprehensive platform statistics."""
        now = datetime.now(timezone.utc)
        today_start = now.replace(hour=0, minute=0, second=0, microsecond=0)

        # Basic counts
        total_questions = await self.questions.count_documents({})
        total_answers = await self.answers.count_documents({})
        total_votes = await self.votes.count_documents({})

        # Today's activity
        questions_today = await self.questions.count_documents(
            {"created_at": {"$gte": today_start}}
        )
        answers_today = await self.answers.count_documents(
            {"created_at": {"$gte": today_start}}
        )

        # User stats
        users_collection = self.db.get_collection("users")
        total_users = await users_collection.count_documents({})
        new_users_today = await users_collection.count_documents(
            {"created_at": {"$gte": today_start}}
        )

        # Top tags
        pipeline = [
            {"$unwind": "$tags"},
            {"$group": {"_id": "$tags", "count": {"$sum": 1}}},
            {"$sort": {"count": -1}},
            {"$limit": 10},
        ]
        top_tags_cursor = self.questions.aggregate(pipeline)
        top_tags = await top_tags_cursor.to_list(length=10)

        return {
            "overview": {
                "total_questions": total_questions,
                "total_answers": total_answers,
                "total_users": total_users,
                "total_votes": total_votes,
            },
            "activity": {
                "questions_today": questions_today,
                "answers_today": answers_today,
                "new_users_today": new_users_today,
            },
            "top_tags": [
                {"tag": tag["_id"], "count": tag["count"]} for tag in top_tags
            ],
            "generated_at": now,
        }

    async def mark_all_notifications_read(self, user_id: str) -> int:
        """Mark all notifications as read for a user."""
        result = await self.notifications.update_many(
            {"user_id": user_id, "is_read": False}, {"$set": {"is_read": True}}
        )
        return result.modified_count

    # Helper methods
    async def _get_user_info(self, user_id: str) -> Optional[QuestionAuthorModel]:
        """Get user information from users collection."""
        user_collection = self.db.get_collection("users")
        user = await user_collection.find_one({"_id": ObjectId(user_id)})

        if user:
            return QuestionAuthorModel(
                user_id=str(user["_id"]),
                name=user["name"],
                email=user["email"],
                picture=user.get("picture", ""),
            )
        return None

<<<<<<< HEAD
    async def _get_question_answers(self, question_id: str, user_id: str = None) -> List[AnswerModel]:
=======
    async def _get_question_answers(
        self, question_id: str, user_id: Optional[str] = None
    ) -> List[AnswerModel]:
>>>>>>> 7a24d8ac
        """Get all answers for a question."""
        cursor = self.answers.find({"question_id": question_id}).sort("created_at", 1)
        answers = []

        async for doc in cursor:
            author = await self._get_user_info(doc["author_id"])
            if author:
                # Get user's vote for this answer if user_id is provided
                user_vote = None
                if user_id:
                    vote_doc = await self.votes.find_one(
                        {"answer_id": doc["_id"], "user_id": user_id}
                    )
                    if vote_doc:
                        user_vote = vote_doc["vote_type"]

<<<<<<< HEAD
                
                
=======
>>>>>>> 7a24d8ac
                answer = AnswerModel(
                    answer_id=str(doc["_id"]),
                    question_id=doc["question_id"],
                    content=doc["content"],
                    author=author,
                    created_at=doc["created_at"],
                    updated_at=doc.get("updated_at"),
                    vote_count=doc.get("vote_count", 0),
                    upvotes=doc.get("upvotes", 0),
                    downvotes=doc.get("downvotes", 0),
                    is_accepted=doc.get("is_accepted", False),
                    user_vote=user_vote,
<<<<<<< HEAD
    
=======
                    comments=[],  # Comments would be loaded separately if needed
>>>>>>> 7a24d8ac
                )
                answers.append(answer)

        return answers

<<<<<<< HEAD
    async def _get_answer_by_id(self, answer_id: str, user_id: str = None) -> Optional[AnswerModel]:
=======
    async def _get_answer_by_id(
        self, answer_id: str, user_id: Optional[str] = None
    ) -> Optional[AnswerModel]:
>>>>>>> 7a24d8ac
        """Get an answer by ID."""
        doc = await self.answers.find_one({"_id": answer_id})
        if not doc:
            return None

        author = await self._get_user_info(doc["author_id"])
        if not author:
            return None

        # Get user's vote for this answer if user_id is provided
        user_vote = None
        if user_id:
            vote_doc = await self.votes.find_one(
                {"answer_id": answer_id, "user_id": user_id}
            )
            if vote_doc:
                user_vote = vote_doc["vote_type"]

<<<<<<< HEAD

        
=======
>>>>>>> 7a24d8ac
        return AnswerModel(
            answer_id=doc["_id"],
            question_id=doc["question_id"],
            content=doc["content"],
            author=author,
            created_at=doc["created_at"],
            updated_at=doc.get("updated_at"),
            vote_count=doc.get("vote_count", 0),
            upvotes=doc.get("upvotes", 0),
            downvotes=doc.get("downvotes", 0),
            is_accepted=doc.get("is_accepted", False),
            user_vote=user_vote,
<<<<<<< HEAD
            comments=comments,
        )


=======
            comments=[],  # Comments would be loaded separately if needed
        )

    async def _get_answer_comments(self, answer_id: str) -> List[CommentModel]:
        """Get comments for an answer."""
        cursor = self.comments.find({"answer_id": answer_id}).sort("created_at", 1)
        comment_docs = await cursor.to_list(length=None)

        comments = []
        for doc in comment_docs:
            author = await self._get_user_info(doc["author_id"])
            if author:
                comments.append(
                    CommentModel(
                        comment_id=doc["_id"],
                        answer_id=doc["answer_id"],
                        author=author,
                        content=doc["content"],
                        created_at=doc["created_at"],
                        updated_at=doc.get("updated_at"),
                    )
                )

        return comments
>>>>>>> 7a24d8ac

    async def _create_notification(
        self,
        user_id: str,
        notification_type: NotificationType,
        title: str,
        message: str,
        related_id: Optional[str] = None,
    ):
        """Create a notification."""
        notification_id = str(uuid.uuid4())

        notification_doc = {
            "_id": notification_id,
            "user_id": user_id,
            "type": notification_type.value,
            "title": title,
            "message": message,
            "related_id": related_id,
            "created_at": datetime.now(timezone.utc),
            "is_read": False,
<<<<<<< HEAD
            "created_at": datetime.now(timezone.utc),
=======
>>>>>>> 7a24d8ac
        }

        await self.notifications.insert_one(notification_doc)

    async def _update_tag_stats(self, tags: List[str]):
        """Update tag statistics."""
        for tag in tags:
            await self.tags.update_one(
                {"name": tag},
                {
                    "$inc": {"count": 1},
                    "$set": {"updated_at": datetime.now(timezone.utc)},
                },
                upsert=True,
            )

    async def _increment_user_stat(self, user_id: str, field: str, amount: int = 1):
        """Increment a user statistic."""
        await self.user_stats.update_one(
            {"user_id": user_id}, {"$inc": {field: amount}}, upsert=True
        )

    async def get_similar_questions(
        self, question_id: str, limit: int = 5
    ) -> List[QuestionListModel]:
<<<<<<< HEAD
        """Get questions similar to the given question using semantic search."""
        similar_results = await chromadb_service.get_similar_questions(
            question_id=question_id, limit=limit
        )

        if not similar_results:
            return []

        # Get question IDs from results
        question_ids = [result["id"] for result in similar_results]

        # Get question documents from MongoDB
        question_docs = await self.questions.find(
            {"_id": {"$in": question_ids}}
        ).to_list(length=None)

        # Create a mapping for quick lookup
        question_map = {doc["_id"]: doc for doc in question_docs}

        # Build response maintaining the similarity order
        questions = []
        for result in similar_results:
            question_id = result["id"]
            if question_id in question_map:
                doc = question_map[question_id]
=======
        """Get questions similar to the given question using semantic search with fallback."""
        try:
            # First try ChromaDB semantic search
            similar_results = await chromadb_service.get_similar_questions(
                question_id=question_id, limit=limit
            )

            if similar_results:
                # Get question IDs from results and convert to ObjectId
                question_ids = [ObjectId(result["id"]) for result in similar_results]

                # Get question documents from MongoDB
                question_docs = await self.questions.find(
                    {"_id": {"$in": question_ids}}
                ).to_list(length=None)

                # Create a mapping for quick lookup
                question_map = {str(doc["_id"]): doc for doc in question_docs}

                # Build response maintaining the similarity order
                questions = []
                for result in similar_results:
                    question_id_str = result["id"]
                    if question_id_str in question_map:
                        doc = question_map[question_id_str]
                        author = await self._get_user_info(doc["author_id"])
                        if author:
                            questions.append(
                                QuestionListModel(
                                    question_id=str(doc["_id"]),
                                    author=author,
                                    title=doc["title"],
                                    tags=doc["tags"],
                                    view_count=doc["view_count"],
                                    answer_count=doc["answer_count"],
                                    has_accepted_answer=doc["has_accepted_answer"],
                                    created_at=doc["created_at"],
                                )
                            )

                return questions

            # Fallback: Use MongoDB text search and tag matching
            else:
                return await self._get_similar_questions_fallback(question_id, limit)

        except Exception as e:
            print(f"Error getting similar questions: {e}")
            # If there's an error with ChromaDB, use fallback
            return await self._get_similar_questions_fallback(question_id, limit)

    async def _get_similar_questions_fallback(
        self, question_id: str, limit: int = 5
    ) -> List[QuestionListModel]:
        """Fallback method to find similar questions using MongoDB text search and tag matching."""
        try:
            # Get the source question
            source_question = await self.questions.find_one(
                {"_id": ObjectId(question_id)}
            )
            if not source_question:
                return []

            # Build search criteria using tags and title words
            search_criteria = []

            # Add tag-based matching
            if source_question.get("tags"):
                search_criteria.append({"tags": {"$in": source_question["tags"]}})

            # Add text search on title and description
            title_words = source_question.get("title", "").split()
            if len(title_words) > 2:
                # Use some title words for text search
                search_text = " ".join(title_words[:3])  # Use first 3 words
                search_criteria.extend(
                    [
                        {"title": {"$regex": search_text, "$options": "i"}},
                        {"description": {"$regex": search_text, "$options": "i"}},
                    ]
                )

            if not search_criteria:
                return []

            # Find similar questions (exclude the source question)
            similar_docs = (
                await self.questions.find(
                    {"_id": {"$ne": ObjectId(question_id)}, "$or": search_criteria}
                )
                .limit(limit * 2)
                .to_list(length=None)
            )  # Get more to filter

            # Score and sort by relevance
            scored_questions = []
            source_tags = set(source_question.get("tags", []))

            for doc in similar_docs:
                score = 0
                doc_tags = set(doc.get("tags", []))

                # Tag overlap score
                tag_overlap = len(source_tags.intersection(doc_tags))
                if tag_overlap > 0:
                    score += tag_overlap * 2  # Weight tag matches heavily

                # Title similarity (simple word overlap)
                source_title_words = set(
                    source_question.get("title", "").lower().split()
                )
                doc_title_words = set(doc.get("title", "").lower().split())
                title_overlap = len(source_title_words.intersection(doc_title_words))
                score += title_overlap

                if score > 0:  # Only include questions with some similarity
                    scored_questions.append((doc, score))

            # Sort by score and take top results
            scored_questions.sort(key=lambda x: x[1], reverse=True)
            top_questions = scored_questions[:limit]

            # Build response
            questions = []
            for doc, _ in top_questions:
>>>>>>> 7a24d8ac
                author = await self._get_user_info(doc["author_id"])
                if author:
                    questions.append(
                        QuestionListModel(
                            question_id=str(doc["_id"]),
                            author=author,
                            title=doc["title"],
                            tags=doc["tags"],
                            view_count=doc["view_count"],
                            answer_count=doc["answer_count"],
                            has_accepted_answer=doc["has_accepted_answer"],
                            created_at=doc["created_at"],
                        )
                    )

<<<<<<< HEAD
        return questions
=======
            return questions

        except Exception as e:
            print(f"Error in fallback similar questions: {e}")
            return []
>>>>>>> 7a24d8ac

    async def semantic_search_all(self, query: str, limit: int = 20) -> Dict[str, List]:
        """Perform semantic search across both questions and answers."""
        results = await chromadb_service.semantic_search(
            query=query, limit=limit, question_only=False
        )

        question_results = []
        answer_results = []

        for result in results:
            if result["metadata"].get("type") == "question":
                question_id = result["id"]
                question_doc = await self.questions.find_one({"_id": question_id})
                if question_doc:
                    author = await self._get_user_info(question_doc["author_id"])
                    if author:
                        question_results.append(
                            {
                                "question": QuestionListModel(
                                    question_id=str(question_doc["_id"]),
                                    author=author,
                                    title=question_doc["title"],
                                    tags=question_doc["tags"],
                                    view_count=question_doc["view_count"],
                                    answer_count=question_doc["answer_count"],
                                    has_accepted_answer=question_doc[
                                        "has_accepted_answer"
                                    ],
                                    created_at=question_doc["created_at"],
                                ),
                                "similarity_score": result["similarity_score"],
                            }
                        )

            elif result["metadata"].get("type") == "answer":
                answer_id = result["id"]
                answer_doc = await self.answers.find_one({"_id": answer_id})
                if answer_doc:
                    author = await self._get_user_info(answer_doc["author_id"])
                    if author:
                        answer_results.append(
                            {
                                "answer": {
                                    "answer_id": answer_doc["_id"],
                                    "question_id": answer_doc["question_id"],
                                    "author": author,
                                    "content": answer_doc["content"],
                                    "created_at": answer_doc["created_at"],
                                },
                                "similarity_score": result["similarity_score"],
                            }
                        )

        return {"questions": question_results, "answers": answer_results}


# Global service instance
qa_service = QAService()<|MERGE_RESOLUTION|>--- conflicted
+++ resolved
@@ -83,14 +83,10 @@
         return await self.get_question_by_id(str(test.inserted_id))
 
     async def get_question_by_id(
-<<<<<<< HEAD
-        self, question_id: str, increment_view: bool = False, user_id: str = None
-=======
         self,
         question_id: str,
         increment_view: bool = False,
         user_id: Optional[str] = None,
->>>>>>> 7a24d8ac
     ) -> Optional[QuestionModel]:
         """Get a question by ID with all answers and comments."""
         if increment_view:
@@ -120,12 +116,6 @@
 
         # Get answers with comments and votes
         answers = await self._get_question_answers(question_id, user_id)
-<<<<<<< HEAD
-
-        # Calculate actual answer count
-        actual_answer_count = await self.answers.count_documents({"question_id": question_id})
-=======
->>>>>>> 7a24d8ac
 
         return QuestionModel(
             question_id=str(question_doc["_id"]),
@@ -137,10 +127,7 @@
             view_count=question_doc["view_count"],
             answer_count=actual_answer_count,
             has_accepted_answer=question_doc["has_accepted_answer"],
-<<<<<<< HEAD
-=======
             is_flagged=question_doc.get("is_flagged", False),
->>>>>>> 7a24d8ac
             vote_count=question_doc.get("vote_count", 0),
             user_vote=user_vote,
             answers=answers,
@@ -211,23 +198,11 @@
         return result.deleted_count > 0
 
     async def search_questions(
-<<<<<<< HEAD
-        self, search_request: QuestionSearchRequest, user_id: str = None
-    ) -> QuestionSearchResponse:
-        """Search questions with filters and pagination."""
-
-        # Use semantic search if there's a query
-        if search_request.query:
-            return await self._semantic_search_questions(search_request, user_id)
-
-        # Traditional MongoDB search for non-query searches
-=======
         self, search_request: QuestionSearchRequest, user_id: Optional[str]
     ) -> QuestionSearchResponse:
         """Search questions with filters and pagination."""
 
         # Build search filters
->>>>>>> 7a24d8ac
         filters: Dict[str, Any] = {}
 
         # Text search in title or description
@@ -279,12 +254,6 @@
                     if vote_doc:
                         user_vote = vote_doc["vote_type"]
 
-<<<<<<< HEAD
-                # Calculate actual answer count
-                actual_answer_count = await self.answers.count_documents({"question_id": str(doc["_id"])})
-                
-=======
->>>>>>> 7a24d8ac
                 questions.append(
                     QuestionListModel(
                         question_id=str(doc["_id"]),
@@ -292,14 +261,9 @@
                         title=doc["title"],
                         tags=doc["tags"],
                         view_count=doc["view_count"],
-<<<<<<< HEAD
-                        answer_count=actual_answer_count,
-                        has_accepted_answer=doc["has_accepted_answer"],
-=======
                         answer_count=doc["answer_count"],
                         has_accepted_answer=doc["has_accepted_answer"],
                         is_flagged=doc.get("is_flagged", False),
->>>>>>> 7a24d8ac
                         vote_count=doc.get("vote_count", 0),
                         user_vote=user_vote,
                         created_at=doc["created_at"],
@@ -313,18 +277,10 @@
             limit=search_request.limit,
             has_next=skip + search_request.limit < total,
             has_prev=search_request.page > 1,
-<<<<<<< HEAD
-            answer_count={search_request.answer_count}
-        )
-
-    async def _semantic_search_questions(
-        self, search_request: QuestionSearchRequest, user_id: str = None
-=======
         )
 
     async def _semantic_search_questions(
         self, search_request: QuestionSearchRequest, user_id: Optional[str]
->>>>>>> 7a24d8ac
     ) -> QuestionSearchResponse:
         """Perform semantic search using ChromaDB."""
 
@@ -395,12 +351,6 @@
                         if vote_doc:
                             user_vote = vote_doc["vote_type"]
 
-<<<<<<< HEAD
-                    # Calculate actual answer count
-                    actual_answer_count = await self.answers.count_documents({"question_id": str(doc["_id"])})
-                    
-=======
->>>>>>> 7a24d8ac
                     questions.append(
                         QuestionListModel(
                             question_id=str(doc["_id"]),
@@ -434,10 +384,6 @@
         author_id: str,
         author_name: str,
         author_email: str,
-<<<<<<< HEAD
-        author_picture:Optional[str] = None
-=======
->>>>>>> 7a24d8ac
     ) -> Optional[AnswerModel]:
         """Create an answer to a question."""
         # Check if question exists
@@ -491,29 +437,7 @@
                 related_id=question_id,
             )
 
-<<<<<<< HEAD
-        # return await self._get_answer_by_id(answer_id, user_id=user_id)
-        return AnswerModel(
-            answer_id=str(answer_id),
-            question_id=question_id,
-            content=answer_data.content,
-            author=QuestionAuthorModel(
-                user_id=author_id,
-                name=author_name,
-                email=author_email,
-                picture=author_picture,
-            ),
-            created_at=now,
-            updated_at=None,
-            vote_count=0,
-            upvotes=0,
-            downvotes=0,
-            is_accepted=False,
-            user_vote=None,
-        )
-=======
         return await self._get_answer_by_id(answer_id, user_id=user_id)
->>>>>>> 7a24d8ac
 
     async def vote_answer(
         self, answer_id: str, vote_data: VoteRequest, user_id: str
@@ -816,9 +740,6 @@
 
         return False
 
-<<<<<<< HEAD
-
-=======
     async def create_comment(
         self,
         answer_id: str,
@@ -911,7 +832,6 @@
         try:
             # Delete all related comments
             await self.comments.delete_many({"answer_id": answer_id})
->>>>>>> 7a24d8ac
 
             # Delete all votes for the answer
             await self.votes.delete_many({"answer_id": answer_id})
@@ -1023,13 +943,9 @@
             )
         return None
 
-<<<<<<< HEAD
-    async def _get_question_answers(self, question_id: str, user_id: str = None) -> List[AnswerModel]:
-=======
     async def _get_question_answers(
         self, question_id: str, user_id: Optional[str] = None
     ) -> List[AnswerModel]:
->>>>>>> 7a24d8ac
         """Get all answers for a question."""
         cursor = self.answers.find({"question_id": question_id}).sort("created_at", 1)
         answers = []
@@ -1046,11 +962,6 @@
                     if vote_doc:
                         user_vote = vote_doc["vote_type"]
 
-<<<<<<< HEAD
-                
-                
-=======
->>>>>>> 7a24d8ac
                 answer = AnswerModel(
                     answer_id=str(doc["_id"]),
                     question_id=doc["question_id"],
@@ -1063,23 +974,15 @@
                     downvotes=doc.get("downvotes", 0),
                     is_accepted=doc.get("is_accepted", False),
                     user_vote=user_vote,
-<<<<<<< HEAD
-    
-=======
                     comments=[],  # Comments would be loaded separately if needed
->>>>>>> 7a24d8ac
                 )
                 answers.append(answer)
 
         return answers
 
-<<<<<<< HEAD
-    async def _get_answer_by_id(self, answer_id: str, user_id: str = None) -> Optional[AnswerModel]:
-=======
     async def _get_answer_by_id(
         self, answer_id: str, user_id: Optional[str] = None
     ) -> Optional[AnswerModel]:
->>>>>>> 7a24d8ac
         """Get an answer by ID."""
         doc = await self.answers.find_one({"_id": answer_id})
         if not doc:
@@ -1098,11 +1001,6 @@
             if vote_doc:
                 user_vote = vote_doc["vote_type"]
 
-<<<<<<< HEAD
-
-        
-=======
->>>>>>> 7a24d8ac
         return AnswerModel(
             answer_id=doc["_id"],
             question_id=doc["question_id"],
@@ -1115,12 +1013,6 @@
             downvotes=doc.get("downvotes", 0),
             is_accepted=doc.get("is_accepted", False),
             user_vote=user_vote,
-<<<<<<< HEAD
-            comments=comments,
-        )
-
-
-=======
             comments=[],  # Comments would be loaded separately if needed
         )
 
@@ -1145,7 +1037,6 @@
                 )
 
         return comments
->>>>>>> 7a24d8ac
 
     async def _create_notification(
         self,
@@ -1167,10 +1058,6 @@
             "related_id": related_id,
             "created_at": datetime.now(timezone.utc),
             "is_read": False,
-<<<<<<< HEAD
-            "created_at": datetime.now(timezone.utc),
-=======
->>>>>>> 7a24d8ac
         }
 
         await self.notifications.insert_one(notification_doc)
@@ -1196,33 +1083,6 @@
     async def get_similar_questions(
         self, question_id: str, limit: int = 5
     ) -> List[QuestionListModel]:
-<<<<<<< HEAD
-        """Get questions similar to the given question using semantic search."""
-        similar_results = await chromadb_service.get_similar_questions(
-            question_id=question_id, limit=limit
-        )
-
-        if not similar_results:
-            return []
-
-        # Get question IDs from results
-        question_ids = [result["id"] for result in similar_results]
-
-        # Get question documents from MongoDB
-        question_docs = await self.questions.find(
-            {"_id": {"$in": question_ids}}
-        ).to_list(length=None)
-
-        # Create a mapping for quick lookup
-        question_map = {doc["_id"]: doc for doc in question_docs}
-
-        # Build response maintaining the similarity order
-        questions = []
-        for result in similar_results:
-            question_id = result["id"]
-            if question_id in question_map:
-                doc = question_map[question_id]
-=======
         """Get questions similar to the given question using semantic search with fallback."""
         try:
             # First try ChromaDB semantic search
@@ -1348,7 +1208,6 @@
             # Build response
             questions = []
             for doc, _ in top_questions:
->>>>>>> 7a24d8ac
                 author = await self._get_user_info(doc["author_id"])
                 if author:
                     questions.append(
@@ -1364,15 +1223,11 @@
                         )
                     )
 
-<<<<<<< HEAD
-        return questions
-=======
             return questions
 
         except Exception as e:
             print(f"Error in fallback similar questions: {e}")
             return []
->>>>>>> 7a24d8ac
 
     async def semantic_search_all(self, query: str, limit: int = 20) -> Dict[str, List]:
         """Perform semantic search across both questions and answers."""
