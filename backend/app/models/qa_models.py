"""
Q&A system models for questions, answers, votes, and notifications.
"""

from datetime import datetime
from enum import Enum
from operator import ge
from typing import List, Optional

from pydantic import BaseModel, Field, validator


class VoteType(str, Enum):
    """Vote types for answers."""

    UPVOTE = "upvote"
    DOWNVOTE = "downvote"


class NotificationType(str, Enum):
    """Types of notifications."""

    QUESTION_ANSWERED = "question_answered"
    ANSWER_COMMENTED = "answer_commented"
    USER_MENTIONED = "user_mentioned"
    ANSWER_ACCEPTED = "answer_accepted"


class TextAlignment(str, Enum):
    """Text alignment options for rich text."""

    LEFT = "left"
    CENTER = "center"
    RIGHT = "right"


# Request Models
class BulkDeleteRequest(BaseModel):
    """Request model for bulk deletion of content."""

    item_ids: List[str] = Field(..., description="List of item IDs to delete")
    item_type: str = Field(
        ..., description="Type of items: questions, answers, comments"
    )

    @validator("item_type")
    def validate_item_type(cls, v):
        if v not in ["questions", "answers", "comments"]:
            raise ValueError("item_type must be one of: questions, answers, comments")
        return v

    @validator("item_ids")
    def validate_item_ids(cls, v):
        if not v:
            raise ValueError("item_ids cannot be empty")
        return v


class FlagContentRequest(BaseModel):
    """Request model for flagging content."""

    reason: str = Field(
        ..., min_length=3, max_length=500, description="Reason for flagging"
    )


class QuestionCreateRequest(BaseModel):
    """Request model for creating a new question."""

    title: str = Field(min_length=5, max_length=200, description="Question title")
    description: str = Field(min_length=10, description="Rich text description")
    tags: List[str] = Field(description="Question tags")
    images: Optional[List[str]] = Field(None, description="List of image URLs")

    @validator("tags")
    def validate_tags(cls, v):
        if len(v) < 1 or len(v) > 10:
            raise ValueError("Must have between 1 and 10 tags")
        return v


class QuestionUpdateRequest(BaseModel):
    """Request model for updating a question."""

    title: Optional[str] = Field(None, min_length=5, max_length=200)
    description: Optional[str] = Field(None, min_length=10)
    tags: Optional[List[str]] = None
    images: Optional[List[str]] = Field(None, description="List of image URLs")

    @validator("tags")
    def validate_tags(cls, v):
        if v is not None and (len(v) < 1 or len(v) > 10):
            raise ValueError("Must have between 1 and 10 tags")
        return v


class AnswerCreateRequest(BaseModel):
    """Request model for creating an answer."""

    content: str = Field(..., min_length=10, description="Rich text answer content")
    images: Optional[List[str]] = Field(None, description="List of image URLs")


class AnswerUpdateRequest(BaseModel):
    """Request model for updating an answer."""

    content: str = Field(..., min_length=10, description="Rich text answer content")
    images: Optional[List[str]] = Field(None, description="List of image URLs")


class VoteRequest(BaseModel):
    """Request model for voting on an answer."""

    vote_type: VoteType


class CommentCreateRequest(BaseModel):
    """Request model for creating a comment on an answer."""

    content: str = Field(..., min_length=1, max_length=500, description="Comment text")


# Response Models
class TagModel(BaseModel):
    """Tag model."""

    name: str
    count: int = 0
    description: Optional[str] = None


class QuestionAuthorModel(BaseModel):
    """Question/Answer author model."""

    user_id: str
    name: str
    email: str
    picture: str | None


class VoteModel(BaseModel):
    """Vote model."""

    vote_id: str
    user_id: str
    answer_id: str
    vote_type: VoteType
    created_at: datetime


class CommentModel(BaseModel):
    """Comment model."""

    comment_id: str
    answer_id: str
    author: QuestionAuthorModel
    content: str
    created_at: datetime
    updated_at: Optional[datetime] = None


class AnswerModel(BaseModel):
    """Answer model."""

    answer_id: str
    question_id: str
    author: QuestionAuthorModel
    content: str
    images: Optional[List[str]] = None
    is_accepted: bool = False
    vote_count: int = 0
    upvotes: int = 0
    downvotes: int = 0
    user_vote: Optional[str] = None
    comments: List[CommentModel] = []
    created_at: datetime
    updated_at: Optional[datetime] = None


class QuestionModel(BaseModel):
    """Question model."""

    question_id: str
    author: QuestionAuthorModel
    title: str
    description: str
    tags: List[str]
    images: Optional[List[str]] = None
    view_count: int = 0
    vote_count: int = 0
    answer_count: int = 0
    has_accepted_answer: bool = False
<<<<<<< HEAD
=======
    is_flagged: bool = False
>>>>>>> 7a24d8ac
    user_vote: Optional[str] = None
    answers: List[AnswerModel] = []
    created_at: datetime
    updated_at: Optional[datetime] = None


class QuestionListModel(BaseModel):
    """Simplified question model for listing."""

    question_id: str
    author: QuestionAuthorModel
    title: str
    tags: List[str]
    view_count: int = 0
    answer_count: int = 0
    vote_count: int = 0
    has_accepted_answer: bool = False
<<<<<<< HEAD
=======
    is_flagged: bool = False
>>>>>>> 7a24d8ac
    user_vote: Optional[str] = None
    created_at: datetime


class NotificationModel(BaseModel):
    """Notification model."""

    notification_id: str
    user_id: str
    type: NotificationType
    title: str
    message: str
    related_id: Optional[str] = None  # question_id, answer_id, etc.
    is_read: bool = False
    created_at: datetime


class NotificationCountModel(BaseModel):
    """Notification count model."""

    total: int
    unread: int


# Search and Filter Models
class QuestionSearchRequest(BaseModel):
    """Request model for searching questions."""

    query: Optional[str] = None
    tags: Optional[List[str]] = None
    author_id: Optional[str] = None
    has_accepted_answer: Optional[bool] = None
    sort_by: Optional[str] = "created_at"
    vote_count: int = 0
    order: Optional[str] = "desc"
    page: int = Field(default=1, ge=1)
    limit: int = Field(default=20, ge=1, le=100)
    answer_count:int =Field(default=0,ge=0,description="Number of answers (comments)")

    @validator("sort_by")
    def validate_sort_by(cls, v):
        if v not in ["created_at", "updated_at", "view_count", "answer_count"]:
            raise ValueError(
                "sort_by must be one of: created_at, updated_at, view_count, answer_count"
            )
        return v

    @validator("order")
    def validate_order(cls, v):
        if v not in ["asc", "desc"]:
            raise ValueError("order must be either asc or desc")
        return v


class QuestionSearchResponse(BaseModel):
    """Response model for question search."""

    questions: List[QuestionListModel]
    total: int
    page: int
    limit: int
    has_next: bool
    has_prev: bool


# Statistics Models
class UserStatsModel(BaseModel):
    """User statistics model."""

    user_id: str
    questions_asked: int = 0
    answers_given: int = 0
    accepted_answers: int = 0
    total_votes_received: int = 0
    reputation_score: int = 0


class TagStatsModel(BaseModel):
    """Tag statistics model."""

    name: str
    question_count: int
    total_views: int
    recent_activity: datetime<|MERGE_RESOLUTION|>--- conflicted
+++ resolved
@@ -190,10 +190,7 @@
     vote_count: int = 0
     answer_count: int = 0
     has_accepted_answer: bool = False
-<<<<<<< HEAD
-=======
     is_flagged: bool = False
->>>>>>> 7a24d8ac
     user_vote: Optional[str] = None
     answers: List[AnswerModel] = []
     created_at: datetime
@@ -211,10 +208,7 @@
     answer_count: int = 0
     vote_count: int = 0
     has_accepted_answer: bool = False
-<<<<<<< HEAD
-=======
     is_flagged: bool = False
->>>>>>> 7a24d8ac
     user_vote: Optional[str] = None
     created_at: datetime
 
