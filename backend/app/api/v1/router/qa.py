"""
Q&A API endpoints for questions, answers, voting, and notifications.
"""

from typing import List, Optional

<<<<<<< HEAD
from app.api.v1.dependencies import require_role, get_optional_user
=======
from app.api.v1.dependencies import get_optional_user, require_role
>>>>>>> 7a24d8ac
from app.models.qa_models import (
    AnswerCreateRequest,
    AnswerModel,
    AnswerUpdateRequest,
    BulkDeleteRequest,
    CommentCreateRequest,
    CommentModel,
    NotificationCountModel,
    NotificationModel,
    QuestionCreateRequest,
    QuestionModel,
    QuestionSearchRequest,
    QuestionSearchResponse,
    QuestionUpdateRequest,
    VoteRequest,
)
from app.models.user_models import CurrentUserModel, UserRole
from app.services.qa_service import QAService
from fastapi import APIRouter, Depends, HTTPException, Query, status

router = APIRouter()

# Initialize service
qa_service = QAService()


@router.post(
    "/questions", response_model=QuestionModel, status_code=status.HTTP_201_CREATED
)
async def create_question(
    question_data: QuestionCreateRequest,
    current_user: CurrentUserModel = Depends(require_role(UserRole.USER)),
) -> QuestionModel:
    """Create a new question."""

    try:
        question = await qa_service.create_question(
            question_data=question_data,
            author_id=current_user.user_id,
            author_name=current_user.name,
            author_email=current_user.email,
        )
<<<<<<< HEAD
        print(question)
=======
>>>>>>> 7a24d8ac
        if not question:
            raise HTTPException(
                status_code=status.HTTP_500_INTERNAL_SERVER_ERROR,
                detail="Failed to create question",
            )

        return question

    except Exception as e:
        print("this is the error man", e)
        raise


@router.get("/questions", response_model=QuestionSearchResponse)
async def search_questions(
    query: Optional[str] = Query(None, description="Search query"),
    tags: Optional[List[str]] = Query(None, description="Filter by tags"),
    author_id: Optional[str] = Query(None, description="Filter by author"),
    has_accepted_answer: Optional[bool] = Query(
        None, description="Filter by accepted answer status"
    ),
    sort_by: str = Query("created_at", description="Sort field"),
    order: str = Query("desc", description="Sort order"),
    page: int = Query(1, ge=1, description="Page number"),
    limit: int = Query(20, ge=1, le=100, description="Items per page"),
    current_user: Optional[CurrentUserModel] = Depends(get_optional_user),
) -> QuestionSearchResponse:
    """Search and filter questions."""
    search_request = QuestionSearchRequest(
        query=query,
        tags=tags,
        author_id=author_id,
        has_accepted_answer=has_accepted_answer,
        sort_by=sort_by,
        order=order,
        page=page,
        limit=limit,
    )

<<<<<<< HEAD
    user_id = current_user.user_id if current_user else None
    return await qa_service.search_questions(search_request, user_id=user_id)
=======
    return await qa_service.search_questions(
        search_request, user_id=current_user.user_id if current_user else None
    )
>>>>>>> 7a24d8ac


@router.get("/questions/{question_id}", response_model=QuestionModel)
async def get_question(
    question_id: str,
    increment_view: bool = Query(False, description="Increment view count"),
    current_user: Optional[CurrentUserModel] = Depends(get_optional_user),
) -> QuestionModel:
    """Get a question by ID."""
    user_id = current_user.user_id if current_user else None
    question = await qa_service.get_question_by_id(
        question_id, increment_view=increment_view, user_id=user_id
    )

    if not question:
        raise HTTPException(
            status_code=status.HTTP_404_NOT_FOUND, detail="Question not found"
        )

    return question


@router.put("/questions/{question_id}", response_model=QuestionModel)
async def update_question(
    question_id: str,
    update_data: QuestionUpdateRequest,
    current_user: CurrentUserModel = Depends(require_role(UserRole.USER)),
) -> QuestionModel:
    """Update a question (only by the author)."""
    question = await qa_service.update_question(
        question_id=question_id, update_data=update_data, user_id=current_user.user_id
    )

    if not question:
        raise HTTPException(
            status_code=status.HTTP_404_NOT_FOUND,
            detail="Question not found or not authorized to update",
        )

    return question


@router.delete("/questions/{question_id}", status_code=status.HTTP_204_NO_CONTENT)
async def delete_question(
    question_id: str,
    current_user: CurrentUserModel = Depends(require_role(UserRole.ADMIN)),
):
    """Delete a question (only by the author)."""
    success = await qa_service.delete_question(question_id, current_user.user_id)

    if not success:
        raise HTTPException(
            status_code=status.HTTP_404_NOT_FOUND,
            detail="Question not found or not authorized to delete",
        )


@router.post(
    "/questions/{question_id}/answers",
    response_model=AnswerModel,
    status_code=status.HTTP_201_CREATED,
)
async def create_answer(
    question_id: str,
    answer_data: AnswerCreateRequest,
    current_user: CurrentUserModel = Depends(require_role(UserRole.USER)),
) -> AnswerModel:
    """Create an answer to a question."""
    answer = await qa_service.create_answer(
        question_id=question_id,
        answer_data=answer_data,
        author_id=current_user.user_id,
        author_name=current_user.name,
        author_email=current_user.email,
        author_picture=current_user.picture,
    )

    if not answer:
        raise HTTPException(
            status_code=status.HTTP_404_NOT_FOUND, detail="Question not found"
        )

    return answer


@router.put("/answers/{answer_id}", response_model=AnswerModel)
async def update_answer(
    answer_id: str,
    answer_data: AnswerUpdateRequest,
    current_user: CurrentUserModel = Depends(require_role(UserRole.USER)),
) -> AnswerModel:
    """Update an answer (only by the author)."""
    answer = await qa_service.update_answer(
        answer_id=answer_id, answer_data=answer_data, user_id=current_user.user_id
    )

    if not answer:
        raise HTTPException(
            status_code=status.HTTP_404_NOT_FOUND,
            detail="Answer not found or not authorized to update",
        )

    return answer


@router.delete("/answers/{answer_id}", status_code=status.HTTP_204_NO_CONTENT)
async def delete_answer(
    answer_id: str,
    current_user: CurrentUserModel = Depends(require_role(UserRole.ADMIN)),
):
    """Delete an answer (only by the author)."""
    success = await qa_service.delete_answer(answer_id, current_user.user_id)

    if not success:
        raise HTTPException(
            status_code=status.HTTP_404_NOT_FOUND,
            detail="Answer not found or not authorized to delete",
        )


@router.post("/answers/{answer_id}/vote", status_code=status.HTTP_201_CREATED)
async def vote_answer(
    answer_id: str,
    vote_data: VoteRequest,
    current_user: CurrentUserModel = Depends(require_role(UserRole.USER)),
):
    """Vote on an answer (upvote or downvote)."""
    # The service method signature is: vote_answer(answer_id, vote_data, user_id)
    answer = await qa_service.vote_answer(
        answer_id=answer_id, vote_data=vote_data, user_id=current_user.user_id
    )

    if not answer:
        raise HTTPException(
            status_code=status.HTTP_404_NOT_FOUND, detail="Answer not found"
        )

    return {"message": "Vote recorded successfully"}


@router.delete("/answers/{answer_id}/vote", status_code=status.HTTP_204_NO_CONTENT)
async def remove_vote(
    answer_id: str,
    current_user: CurrentUserModel = Depends(require_role(UserRole.USER)),
):
    """Remove a vote from an answer."""
    success = await qa_service.remove_vote(answer_id, current_user.user_id)

    if not success:
        raise HTTPException(
            status_code=status.HTTP_404_NOT_FOUND, detail="Vote not found"
        )


@router.post(
    "/questions/{question_id}/answers/{answer_id}/accept",
    status_code=status.HTTP_200_OK,
)
async def accept_answer(
    question_id: str,
    answer_id: str,
    current_user: CurrentUserModel = Depends(require_role(UserRole.USER)),
):
    """Accept an answer (only by the question author)."""
    success = await qa_service.accept_answer(
        question_id, answer_id, current_user.user_id
    )

    if not success:
        raise HTTPException(
            status_code=status.HTTP_404_NOT_FOUND,
            detail="Answer not found or not authorized to accept",
        )

    return {"message": "Answer accepted successfully"}


<<<<<<< HEAD
=======
@router.post(
    "/answers/{answer_id}/comments",
    response_model=CommentModel,
    status_code=status.HTTP_201_CREATED,
)
async def create_comment(
    answer_id: str,
    comment_data: CommentCreateRequest,
    current_user: CurrentUserModel = Depends(require_role(UserRole.USER)),
) -> CommentModel:
    """Create a comment on an answer."""
    comment = await qa_service.create_comment(
        answer_id=answer_id,
        comment_data=comment_data,
        author_id=current_user.user_id,
        author_name=current_user.name,
        author_email=current_user.email,
        author_picture=current_user.picture,
    )

    if not comment:
        raise HTTPException(
            status_code=status.HTTP_404_NOT_FOUND, detail="Answer not found"
        )

    return comment


@router.delete("/comments/{comment_id}", status_code=status.HTTP_204_NO_CONTENT)
async def delete_comment(
    comment_id: str,
    current_user: CurrentUserModel = Depends(require_role(UserRole.ADMIN)),
):
    """Delete a comment (only by the author)."""
    success = await qa_service.delete_comment(comment_id, current_user.user_id)
>>>>>>> 7a24d8ac



# Notification endpoints
@router.get("/notifications", response_model=List[NotificationModel])
async def get_notifications(
    current_user: CurrentUserModel = Depends(require_role(UserRole.USER)),
    limit: int = Query(
        20, ge=1, le=100, description="Number of notifications to retrieve"
    ),
    offset: int = Query(0, ge=0, description="Number of notifications to skip"),
) -> List[NotificationModel]:
    """Get notifications for the current user."""
    return await qa_service.get_user_notifications(
        user_id=current_user.user_id, limit=limit, offset=offset
    )


@router.get("/notifications/count", response_model=NotificationCountModel)
async def get_notification_count(
    current_user: CurrentUserModel = Depends(require_role(UserRole.USER)),
) -> NotificationCountModel:
    """Get notification count for the current user."""
    count_dict = await qa_service.get_notification_count(current_user.user_id)

    # Convert dict to NotificationCountModel
    return NotificationCountModel(
        total=count_dict.get("total", 0), unread=count_dict.get("unread", 0)
    )


@router.post("/notifications/{notification_id}/read", status_code=status.HTTP_200_OK)
async def mark_notification_read(
    notification_id: str,
    current_user: CurrentUserModel = Depends(require_role(UserRole.USER)),
):
    """Mark a notification as read."""
    success = await qa_service.mark_notification_read(
        notification_id, current_user.user_id
    )

    if not success:
        raise HTTPException(
            status_code=status.HTTP_404_NOT_FOUND, detail="Notification not found"
        )

    return {"message": "Notification marked as read"}


@router.post("/notifications/read-all", status_code=status.HTTP_200_OK)
async def mark_all_notifications_read(
    current_user: CurrentUserModel = Depends(require_role(UserRole.USER)),
):
    """Mark all notifications as read for the current user."""
    count = await qa_service.mark_all_notifications_read(current_user.user_id)

    return {"message": f"Marked {count} notifications as read"}


@router.get("/questions/{question_id}/similar")
async def get_similar_questions(
    question_id: str,
    limit: int = Query(
        5, ge=1, le=20, description="Number of similar questions to retrieve"
    ),
):
    """Get questions similar to the given question using semantic search."""
    similar_questions = await qa_service.get_similar_questions(question_id, limit)
    return {"similar_questions": similar_questions}


@router.get("/search/semantic")
async def semantic_search(
    query: str = Query(..., description="Search query for semantic search"),
    limit: int = Query(20, ge=1, le=100, description="Maximum number of results"),
):
    """Perform semantic search across questions and answers."""
    results = await qa_service.semantic_search_all(query, limit)
    return results


# Admin-only endpoints
@router.get("/admin/questions", response_model=QuestionSearchResponse)
async def admin_search_questions(
    query: Optional[str] = Query(None, description="Search query"),
    tags: Optional[List[str]] = Query(None, description="Filter by tags"),
    author_id: Optional[str] = Query(None, description="Filter by author"),
    has_accepted_answer: Optional[bool] = Query(
        None, description="Filter by accepted answer status"
    ),
    sort_by: str = Query("created_at", description="Sort field"),
    order: str = Query("desc", description="Sort order"),
    page: int = Query(1, ge=1, description="Page number"),
    limit: int = Query(20, ge=1, le=100, description="Items per page"),
    current_user: CurrentUserModel = Depends(require_role(UserRole.ADMIN)),
) -> QuestionSearchResponse:
    """Admin endpoint to search and manage questions."""
    search_request = QuestionSearchRequest(
        query=query,
        tags=tags,
        author_id=author_id,
        has_accepted_answer=has_accepted_answer,
        sort_by=sort_by,
        order=order,
        page=page,
        limit=limit,
    )

    return await qa_service.search_questions(
        search_request, user_id=current_user.user_id if current_user else None
    )


@router.delete("/admin/questions/{question_id}", status_code=status.HTTP_204_NO_CONTENT)
async def admin_delete_question(
    question_id: str,
    current_user: CurrentUserModel = Depends(require_role(UserRole.ADMIN)),
):
    """Admin endpoint to delete any question."""
    success = await qa_service.admin_delete_question(question_id)

    if not success:
        raise HTTPException(
            status_code=status.HTTP_404_NOT_FOUND,
            detail="Question not found",
        )

    return {"message": f"Question {question_id} deleted by admin {current_user.email}"}


@router.delete("/admin/answers/{answer_id}", status_code=status.HTTP_204_NO_CONTENT)
async def admin_delete_answer(
    answer_id: str,
    current_user: CurrentUserModel = Depends(require_role(UserRole.ADMIN)),
):
    """Admin endpoint to delete any answer."""
    success = await qa_service.admin_delete_answer(answer_id)

    if not success:
        raise HTTPException(
            status_code=status.HTTP_404_NOT_FOUND,
            detail="Answer not found",
        )

    return {"message": f"Answer {answer_id} deleted by admin {current_user.email}"}





@router.get("/admin/questions/{question_id}/full", response_model=QuestionModel)
async def admin_get_question_full(
    question_id: str,
    current_user: CurrentUserModel = Depends(require_role(UserRole.ADMIN)),
) -> QuestionModel:
    """Admin endpoint to get full question details including deleted items."""
    question = await qa_service.get_question_by_id(question_id, increment_view=False)

    if not question:
        raise HTTPException(
            status_code=status.HTTP_404_NOT_FOUND, detail="Question not found"
        )

    return question


@router.get("/admin/stats")
async def admin_get_stats(
    date_from: Optional[str] = Query(
        None, description="Start date for stats (YYYY-MM-DD)"
    ),
    date_to: Optional[str] = Query(None, description="End date for stats (YYYY-MM-DD)"),
    current_user: CurrentUserModel = Depends(require_role(UserRole.ADMIN)),
):
    """Admin endpoint to get comprehensive platform statistics."""
    from datetime import datetime

    # Parse date parameters if provided
    date_from_obj = None
    date_to_obj = None

    if date_from:
        try:
            date_from_obj = datetime.fromisoformat(date_from)
        except ValueError:
            raise HTTPException(
                status_code=400, detail="Invalid date_from format. Use YYYY-MM-DD"
            )

    if date_to:
        try:
            date_to_obj = datetime.fromisoformat(date_to)
        except ValueError:
            raise HTTPException(
                status_code=400, detail="Invalid date_to format. Use YYYY-MM-DD"
            )

    stats = await qa_service.admin_get_platform_stats(date_from_obj, date_to_obj)
    stats["generated_by"] = current_user.email
    stats["date_range"] = {"from": date_from, "to": date_to}

    return stats


@router.get("/admin/users/{user_id}/posts")
async def admin_get_user_posts(
    user_id: str,
    post_type: Optional[str] = Query(
        None, description="Filter by post type: questions, answers, comments"
    ),
    page: int = Query(1, ge=1, description="Page number"),
    limit: int = Query(20, ge=1, le=100, description="Items per page"),
    current_user: CurrentUserModel = Depends(require_role(UserRole.ADMIN)),
):
    """Admin endpoint to get all posts by a specific user."""
    # This would need to be implemented in the QA service
    return {
        "user_id": user_id,
        "post_type": post_type,
        "page": page,
        "limit": limit,
        "message": "Get user posts endpoint - implement in QA service",
    }


@router.post("/admin/bulk-delete")
async def admin_bulk_delete(
    request: BulkDeleteRequest,
    current_user: CurrentUserModel = Depends(require_role(UserRole.ADMIN)),
):
    """Admin endpoint for bulk deletion of content."""
    item_ids = request.item_ids
    item_type = request.item_type

    if item_type == "questions":
        # For now, handle questions individually since bulk method doesn't exist
        deleted_count = 0
        failed_ids = []

        for question_id in item_ids:
            try:
                success = await qa_service.admin_delete_question(question_id)
                if success:
                    deleted_count += 1
                else:
                    failed_ids.append(question_id)
            except Exception:
                failed_ids.append(question_id)

        result = {
            "total_requested": len(item_ids),
            "deleted_count": deleted_count,
            "failed_count": len(failed_ids),
            "failed_ids": failed_ids,
        }
    else:
        # For now, handle other types individually
        deleted_count = 0
        failed_ids = []

        for item_id in item_ids:
            try:
                if item_type == "answers":
                    success = await qa_service.admin_delete_answer(item_id)
                elif item_type == "comments":
                    success = await qa_service.admin_delete_comment(item_id)
                else:
                    failed_ids.append(item_id)
                    continue

                if success:
                    deleted_count += 1
                else:
                    failed_ids.append(item_id)
            except Exception:
                failed_ids.append(item_id)

        result = {
            "total_requested": len(item_ids),
            "deleted_count": deleted_count,
            "failed_count": len(failed_ids),
            "failed_ids": failed_ids,
        }

    result["bulk_deleted_by"] = current_user.email
    result["item_type"] = item_type

    return result


@router.get("/admin/users")
async def admin_get_users(
    role: Optional[str] = Query(
        None, description="Filter by user role: guest, user, admin"
    ),
    search: Optional[str] = Query(None, description="Search users by name or email"),
    page: int = Query(1, ge=1, description="Page number"),
    limit: int = Query(20, ge=1, le=100, description="Items per page"),
    current_user: CurrentUserModel = Depends(require_role(UserRole.ADMIN)),
):
    """Admin endpoint to get all users with filtering options."""
    # This would need to be implemented in the user service
    return {
        "role": role,
        "search": search,
        "page": page,
        "limit": limit,
        "message": "Get users endpoint - implement in user service",
    }


@router.put("/admin/users/{user_id}/role")
async def admin_update_user_role(
    user_id: str,
    new_role: UserRole = Query(..., description="New role for the user"),
    current_user: CurrentUserModel = Depends(require_role(UserRole.ADMIN)),
):
    """Admin endpoint to update a user's role."""
    # This would need to be implemented in the user service
    # Prevent admins from changing their own role to prevent lockout
    if user_id == current_user.user_id:
        raise HTTPException(
            status_code=status.HTTP_400_BAD_REQUEST,
            detail="Cannot change your own role",
        )

    return {
        "user_id": user_id,
        "new_role": new_role.value,
        "updated_by": current_user.email,
        "message": "User role update endpoint - implement in user service",
    }


@router.post("/admin/users/{user_id}/suspend")
async def admin_suspend_user(
    user_id: str,
    reason: str = Query(..., description="Reason for suspension"),
    duration_days: int = Query(
        7, ge=1, le=365, description="Suspension duration in days"
    ),
    current_user: CurrentUserModel = Depends(require_role(UserRole.ADMIN)),
):
    """Admin endpoint to suspend a user account."""
    # This would need to be implemented in the user service
    if user_id == current_user.user_id:
        raise HTTPException(
            status_code=status.HTTP_400_BAD_REQUEST,
            detail="Cannot suspend your own account",
        )

    return {
        "user_id": user_id,
        "reason": reason,
        "duration_days": duration_days,
        "suspended_by": current_user.email,
        "message": "User suspension endpoint - implement in user service",
    }


@router.post("/questions/{question_id}/vote", status_code=status.HTTP_201_CREATED)
async def vote_question(
    question_id: str,
    vote_data: VoteRequest,
    current_user: CurrentUserModel = Depends(require_role(UserRole.USER)),
):
    """Vote on a question (upvote or downvote)."""
    question = await qa_service.vote_question(
        question_id=question_id, vote_data=vote_data, user_id=current_user.user_id
    )

    print(f"{question=}")

    if not question:
        raise HTTPException(
            status_code=status.HTTP_404_NOT_FOUND, detail="Question not found"
        )

    return {
        "message": "Vote recorded successfully",
        "vote_count": question.vote_count,
        "upvotes": getattr(question, "upvotes", None),
        "downvotes": getattr(question, "downvotes", None),
        "user_vote": vote_data.vote_type,
    }<|MERGE_RESOLUTION|>--- conflicted
+++ resolved
@@ -4,11 +4,7 @@
 
 from typing import List, Optional
 
-<<<<<<< HEAD
-from app.api.v1.dependencies import require_role, get_optional_user
-=======
 from app.api.v1.dependencies import get_optional_user, require_role
->>>>>>> 7a24d8ac
 from app.models.qa_models import (
     AnswerCreateRequest,
     AnswerModel,
@@ -51,10 +47,6 @@
             author_name=current_user.name,
             author_email=current_user.email,
         )
-<<<<<<< HEAD
-        print(question)
-=======
->>>>>>> 7a24d8ac
         if not question:
             raise HTTPException(
                 status_code=status.HTTP_500_INTERNAL_SERVER_ERROR,
@@ -94,14 +86,9 @@
         limit=limit,
     )
 
-<<<<<<< HEAD
-    user_id = current_user.user_id if current_user else None
-    return await qa_service.search_questions(search_request, user_id=user_id)
-=======
     return await qa_service.search_questions(
         search_request, user_id=current_user.user_id if current_user else None
     )
->>>>>>> 7a24d8ac
 
 
 @router.get("/questions/{question_id}", response_model=QuestionModel)
@@ -279,8 +266,6 @@
     return {"message": "Answer accepted successfully"}
 
 
-<<<<<<< HEAD
-=======
 @router.post(
     "/answers/{answer_id}/comments",
     response_model=CommentModel,
@@ -316,8 +301,12 @@
 ):
     """Delete a comment (only by the author)."""
     success = await qa_service.delete_comment(comment_id, current_user.user_id)
->>>>>>> 7a24d8ac
-
+
+    if not success:
+        raise HTTPException(
+            status_code=status.HTTP_404_NOT_FOUND,
+            detail="Comment not found or not authorized to delete",
+        )
 
 
 # Notification endpoints
