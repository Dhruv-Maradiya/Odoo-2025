<<<<<<< HEAD
import axios, { AxiosInstance, AxiosError } from 'axios';
=======
import axios, { AxiosInstance, AxiosError } from "axios";
>>>>>>> 7a24d8ac
import type {
  Question,
  QuestionWithAnswers,
  QuestionCreateRequest,
  QuestionUpdateRequest,
  QuestionSearchRequest,
  QuestionSearchResponse,
  Answer,
  AnswerCreateRequest,
  AnswerUpdateRequest,
<<<<<<< HEAD
=======
  Comment,
  CommentCreateRequest,
>>>>>>> 7a24d8ac
  VoteRequest,
  Notification,
  NotificationCount,
  NotificationFilterRequest,
  NotificationListResponse,
<<<<<<< HEAD
=======
  NotificationUpdateRequest,
>>>>>>> 7a24d8ac
  ImageUploadRequest,
  ImageUploadResponse,
  PaginationParams,
  User,
<<<<<<< HEAD
} from '@/types/api';
import { toast } from './toast';

const API_BASE_URL = process.env.NEXT_PUBLIC_API_URL || "http://localhost:8000/api/v1";

class ApiClient {
  private client: AxiosInstance;

  constructor(accessToken?: string) {
    this.client = axios.create({
      baseURL: API_BASE_URL,
      headers: {
        'Content-Type': 'application/json',
        ...(accessToken ? { Authorization: `Bearer ${accessToken}` } : {}),
      },
    });

    // Add response interceptor for error handling
    this.client.interceptors.response.use(
      (response) => response,
      (error: AxiosError) => {
        this.handleApiError(error);
        return Promise.reject(error);
      }
    );
  }

  private handleApiError(error: AxiosError) {
    let title = 'Error';
    let description = 'Something went wrong';

    if (error.response) {
      const status = error.response.status;
      const data = error.response.data as any;

      switch (status) {
        case 401:
          title = 'Authentication Required';
          description = data?.detail || 'Please log in to perform this action';
          break;
        case 403:
          title = 'Access Denied';
          description = data?.detail || 'You do not have permission to perform this action';
          break;
        case 404:
          title = 'Not Found';
          description = data?.detail || 'The requested resource was not found';
          break;
        case 422:
          title = 'Validation Error';
          description = data?.detail || 'Please check your input and try again';
          break;
        case 500:
          title = 'Server Error';
          description = data?.detail || 'An internal server error occurred';
          break;
        default:
          title = `Error ${status}`;
          description = data?.detail || 'An unexpected error occurred';
      }
    } else if (error.request) {
      title = 'Network Error';
      description = 'Unable to connect to the server. Please check your internet connection.';
    } else {
      title = 'Request Error';
      description = error.message || 'An error occurred while processing your request';
    }

    toast.show({
      title,
      description,
      variant: 'destructive',
    });
  }

  // Questions endpoints
  async getQuestions(params?: QuestionSearchRequest): Promise<QuestionSearchResponse> {
    const response = await this.client.get<QuestionSearchResponse>('/qa/questions', { params });
    return response.data;
  }

  async getQuestion(id: string, incrementView = false): Promise<QuestionWithAnswers> {
    const response = await this.client.get<QuestionWithAnswers>(`/qa/questions/${id}`, {
      params: { increment_view: incrementView },
    });
    return response.data;
  }

  async createQuestion(data: QuestionCreateRequest): Promise<Question> {
    const response = await this.client.post<Question>('/qa/questions', data);
    return response.data;
  }

  async updateQuestion(id: string, data: QuestionUpdateRequest): Promise<Question> {
    const response = await this.client.put<Question>(`/qa/questions/${id}`, data);
    return response.data;
  }

  async deleteQuestion(id: string): Promise<void> {
    await this.client.delete(`/qa/questions/${id}`);
  }

  async voteQuestion(id: string, voteType: 'upvote' | 'downvote'): Promise<{ message: string; vote_count: number; upvotes?: number; downvotes?: number; user_vote: 'upvote' | 'downvote' }> {
    const response = await this.client.post(`/qa/questions/${id}/vote`, { vote_type: voteType });
    return response.data;
  }

  // Answers endpoints
  async createAnswer(questionId: string, data: AnswerCreateRequest): Promise<Answer> {
    const response = await this.client.post<Answer>(`/qa/questions/${questionId}/answers`, data);
    return response.data;
  }

  async updateAnswer(id: string, data: AnswerUpdateRequest): Promise<Answer> {
    const response = await this.client.put<Answer>(`/qa/answers/${id}`, data);
    return response.data;
  }

  async deleteAnswer(id: string): Promise<void> {
    await this.client.delete(`/qa/answers/${id}`);
  }

  async voteAnswer(id: string, voteType: 'upvote' | 'downvote'): Promise<{ message: string }> {
    const response = await this.client.post(`/qa/answers/${id}/vote`, { vote_type: voteType });
    return response.data;
  }

  async removeVote(id: string): Promise<void> {
    await this.client.delete(`/qa/answers/${id}/vote`);
  }

  async acceptAnswer(questionId: string, answerId: string): Promise<{ message: string }> {
    const response = await this.client.post(`/qa/questions/${questionId}/answers/${answerId}/accept`);
    return response.data;
  }



  // Notifications endpoints
  async getNotifications(params?: NotificationFilterRequest): Promise<Notification[]> {
    const response = await this.client.get<Notification[]>('/qa/notifications', { params });
    return response.data;
  }

  async getNotificationCount(): Promise<NotificationCount> {
    const response = await this.client.get<NotificationCount>('/qa/notifications/count');
    return response.data;
  }

  async markNotificationAsRead(id: string): Promise<{ message: string }> {
    const response = await this.client.post(`/qa/notifications/${id}/read`);
    return response.data;
  }

  async markAllNotificationsAsRead(): Promise<{ message: string }> {
    const response = await this.client.post('/qa/notifications/read-all');
    return response.data;
  }

  // Search endpoints
  async getSimilarQuestions(questionId: string, limit = 5): Promise<{ similar_questions: Question[] }> {
    const response = await this.client.get(`/qa/questions/${questionId}/similar`, {
      params: { limit },
    });
    return response.data;
  }

  async semanticSearch(query: string, limit = 20): Promise<any> {
    const response = await this.client.get('/qa/search/semantic', {
      params: { query, limit },
    });
    return response.data;
  }

  // Users endpoints
  async getUsers(params?: PaginationParams): Promise<{ users: User[]; pagination: any }> {
    const response = await this.client.get('/users/', { params });
=======
} from "@/types/api";
import { toast } from "./toast";

const API_BASE_URL =
  process.env.NEXT_PUBLIC_API_URL || "http://localhost:8000/api/v1";

type SearchQuestionsParams = {
  query: string;
  limit?: number;
  tags?: string[];
  author_id?: string;
  has_accepted_answer?: boolean;
};

class ApiClient {
  private client: AxiosInstance;

  constructor(accessToken?: string) {
    this.client = axios.create({
      baseURL: API_BASE_URL,
      headers: {
        "Content-Type": "application/json",
        ...(accessToken ? { Authorization: `Bearer ${accessToken}` } : {}),
      },
    });

    // Add response interceptor for error handling
    this.client.interceptors.response.use(
      (response) => response,
      (error: AxiosError) => {
        this.handleApiError(error);
        return Promise.reject(error);
      }
    );
  }

  private handleApiError(error: AxiosError) {
    let title = "Error";
    let description = "Something went wrong";

    if (error.response) {
      const status = error.response.status;
      const data = error.response.data as any;

      switch (status) {
        case 401:
          title = "Authentication Required";
          description = data?.detail || "Please log in to perform this action";
          break;
        case 403:
          title = "Access Denied";
          description =
            data?.detail || "You do not have permission to perform this action";
          break;
        case 404:
          title = "Not Found";
          description = data?.detail || "The requested resource was not found";
          break;
        case 422:
          title = "Validation Error";
          description = data?.detail || "Please check your input and try again";
          break;
        case 500:
          title = "Server Error";
          description = data?.detail || "An internal server error occurred";
          break;
        default:
          title = `Error ${status}`;
          description = data?.detail || "An unexpected error occurred";
      }
    } else if (error.request) {
      title = "Network Error";
      description =
        "Unable to connect to the server. Please check your internet connection.";
    } else {
      title = "Request Error";
      description =
        error.message || "An error occurred while processing your request";
    }

    toast.show({
      title,
      description,
      variant: "destructive",
    });
  }

  // Questions endpoints
  async getQuestions(
    params?: QuestionSearchRequest
  ): Promise<QuestionSearchResponse> {
    const response = await this.client.get<QuestionSearchResponse>(
      "/qa/questions",
      { params }
    );
    return response.data;
  }

  async getQuestion(
    id: string,
    incrementView = false
  ): Promise<QuestionWithAnswers> {
    const response = await this.client.get<QuestionWithAnswers>(
      `/qa/questions/${id}`,
      {
        params: { increment_view: incrementView },
      }
    );
    return response.data;
  }

  async createQuestion(data: QuestionCreateRequest): Promise<Question> {
    const response = await this.client.post<Question>("/qa/questions", data);
    return response.data;
  }

  async updateQuestion(
    id: string,
    data: QuestionUpdateRequest
  ): Promise<Question> {
    const response = await this.client.put<Question>(
      `/qa/questions/${id}`,
      data
    );
    return response.data;
  }

  async deleteQuestion(id: string): Promise<void> {
    await this.client.delete(`/qa/questions/${id}`);
  }

  async adminDeleteQuestion(id: string): Promise<void> {
    await this.client.delete(`/qa/admin/questions/${id}`);
  }

  async voteQuestion(
    id: string,
    voteType: "upvote" | "downvote"
  ): Promise<{
    message: string;
    vote_count: number;
    upvotes?: number;
    downvotes?: number;
    user_vote: "upvote" | "downvote";
  }> {
    const response = await this.client.post(`/qa/questions/${id}/vote`, {
      vote_type: voteType,
    });
    return response.data;
  }

  // Answers endpoints
  async createAnswer(
    questionId: string,
    data: AnswerCreateRequest
  ): Promise<Answer> {
    const response = await this.client.post<Answer>(
      `/qa/questions/${questionId}/answers`,
      data
    );
    return response.data;
  }

  async updateAnswer(id: string, data: AnswerUpdateRequest): Promise<Answer> {
    const response = await this.client.put<Answer>(`/qa/answers/${id}`, data);
    return response.data;
  }

  async deleteAnswer(id: string): Promise<void> {
    await this.client.delete(`/qa/answers/${id}`);
  }

  async voteAnswer(
    id: string,
    voteType: "upvote" | "downvote"
  ): Promise<{ message: string }> {
    const response = await this.client.post(`/qa/answers/${id}/vote`, {
      vote_type: voteType,
    });
    return response.data;
  }

  async removeVote(id: string): Promise<void> {
    await this.client.delete(`/qa/answers/${id}/vote`);
  }

  async acceptAnswer(
    questionId: string,
    answerId: string
  ): Promise<{ message: string }> {
    const response = await this.client.post(
      `/qa/questions/${questionId}/answers/${answerId}/accept`
    );
    return response.data;
  }

  // Comments endpoints
  async createComment(
    answerId: string,
    data: CommentCreateRequest
  ): Promise<Comment> {
    const response = await this.client.post<Comment>(
      `/qa/answers/${answerId}/comments`,
      data
    );
    return response.data;
  }

  async deleteComment(id: string): Promise<void> {
    await this.client.delete(`/qa/comments/${id}`);
  }

  // Notifications endpoints
  async getNotifications(
    params?: NotificationFilterRequest
  ): Promise<NotificationListResponse> {
    const response = await this.client.get<NotificationListResponse>(
      "/notifications",
      { params }
    );
    return response.data;
  }

  async getNotification(id: string): Promise<Notification> {
    const response = await this.client.get<Notification>(
      `/notifications/${id}`
    );
    return response.data;
  }

  async getNotificationCount(): Promise<NotificationCount> {
    const response = await this.client.get<NotificationCount>(
      "/notifications/count"
    );
    return response.data;
  }

  async markNotificationAsRead(id: string): Promise<Notification> {
    const response = await this.client.patch<Notification>(
      `/notifications/${id}`,
      { is_read: true }
    );
    return response.data;
  }

  async markNotificationAsUnread(id: string): Promise<Notification> {
    const response = await this.client.patch<Notification>(
      `/notifications/${id}`,
      { is_read: false }
    );
    return response.data;
  }

  async markAllNotificationsAsRead(): Promise<{ message: string }> {
    const response = await this.client.post("/notifications/mark-read");
    return response.data;
  }

  async archiveNotification(id: string): Promise<Notification> {
    const response = await this.client.patch<Notification>(
      `/notifications/${id}`,
      { is_archived: true }
    );
    return response.data;
  }

  async deleteNotification(id: string): Promise<void> {
    await this.client.delete(`/notifications/${id}`);
  }

  // Search endpoints
  async getSimilarQuestions(
    questionId: string,
    limit = 5
  ): Promise<{ similar_questions: Question[] }> {
    const response = await this.client.get(
      `/qa/questions/${questionId}/similar`,
      {
        params: { limit },
      }
    );
    return response.data;
  }

  async semanticSearch({
    query,
    limit = 20,
  }: SearchQuestionsParams): Promise<any> {
    const response = await this.client.get("/qa/search/semantic", {
      params: { query, limit },
    });
    return response.data;
  }

  async searchQuestions({
    query,
    limit = 20,
    tags,
    author_id,
    has_accepted_answer,
  }: SearchQuestionsParams): Promise<QuestionSearchResponse> {
    const response = await this.client.get<QuestionSearchResponse>(
      "/qa/questions",
      {
        params: { query, limit, tags, author_id, has_accepted_answer },
      }
    );
    return response.data;
  }

  // Users endpoints
  async getUsers(
    params?: PaginationParams
  ): Promise<{ users: User[]; pagination: any }> {
    const response = await this.client.get("/users/", { params });
>>>>>>> 7a24d8ac
    return response.data;
  }

  async getUserById(id: string): Promise<User> {
    const response = await this.client.get<User>(`/users/${id}`);
    return response.data;
  }

  async deleteUser(id: string): Promise<{ message: string }> {
    const response = await this.client.delete(`/users/${id}`);
    return response.data;
  }

  // Images endpoints
<<<<<<< HEAD
  async uploadImage(file: File, uploadRequest: ImageUploadRequest): Promise<ImageUploadResponse> {
    const formData = new FormData();
    formData.append('file', file);

    const response = await this.client.post<ImageUploadResponse>('/images/upload', formData, {
      headers: {
        'Content-Type': 'multipart/form-data',
      },
      params: {
        upload_type: uploadRequest.upload_type,
        related_id: uploadRequest.related_id,
      },
    });

=======
  async uploadImage(
    file: File,
    uploadRequest: ImageUploadRequest
  ): Promise<ImageUploadResponse> {
    const formData = new FormData();
    formData.append("file", file);

    const response = await this.client.post<ImageUploadResponse>(
      "/images/upload",
      formData,
      {
        headers: {
          "Content-Type": "multipart/form-data",
        },
        params: {
          upload_type: uploadRequest.upload_type,
          related_id: uploadRequest.related_id,
        },
      }
    );

    return response.data;
  }

  // Admin endpoints
  async getAdminStats(dateFrom?: string, dateTo?: string): Promise<any> {
    const params: any = {};
    if (dateFrom) params.date_from = dateFrom;
    if (dateTo) params.date_to = dateTo;

    const response = await this.client.get("/qa/admin/stats", { params });
    return response.data;
  }

  async getAdminUsers(page = 1, limit = 10): Promise<any> {
    const response = await this.client.get("/users/", {
      params: { page, limit },
    });
    return response.data;
  }

  async deleteUserAdmin(userId: string): Promise<{ message: string }> {
    const response = await this.client.delete(`/users/${userId}`);
    return response.data;
  }

  async deactivateUser(userId: string): Promise<{ message: string }> {
    const response = await this.client.post(`/users/${userId}/deactivate`);
    return response.data;
  }

  async activateUser(userId: string): Promise<{ message: string }> {
    const response = await this.client.post(`/users/${userId}/activate`);
    return response.data;
  }

  async getAdminUserPosts(
    userId: string,
    postType?: string,
    page = 1,
    limit = 10
  ): Promise<any> {
    const params: any = { page, limit };
    if (postType) params.post_type = postType;

    const response = await this.client.get(`/qa/admin/users/${userId}/posts`, {
      params,
    });
    return response.data;
  }

  async flagQuestion(
    questionId: string,
    reason?: string
  ): Promise<{ message: string }> {
    const response = await this.client.post(
      `/qa/admin/questions/${questionId}/flag`,
      { reason: reason || "Flagged by admin for review" }
    );
    return response.data;
  }

  async unflagQuestion(questionId: string): Promise<{ message: string }> {
    const response = await this.client.delete(
      `/qa/admin/questions/${questionId}/flag`
    );
    return response.data;
  }

  async bulkDeleteQuestions(
    questionIds: string[]
  ): Promise<{ message: string }> {
    const response = await this.client.post("/qa/admin/bulk-delete", {
      item_ids: questionIds,
      item_type: "questions",
    });
>>>>>>> 7a24d8ac
    return response.data;
  }
}

export const apiClient = new ApiClient();

<<<<<<< HEAD
export const getApiClient = (accessToken?: string) => new ApiClient(accessToken);
=======
export const getApiClient = (accessToken?: string) =>
  new ApiClient(accessToken);
>>>>>>> 7a24d8ac

// Function to get authenticated client for voting operations
export const getAuthenticatedClient = (accessToken?: string) => {
  if (!accessToken) {
<<<<<<< HEAD
    throw new Error('Authentication required for this operation');
=======
    throw new Error("Authentication required for this operation");
>>>>>>> 7a24d8ac
  }
  return new ApiClient(accessToken);
};

// Usage example in a React component/hook:
// const { data: session } = useSession();
// const api = new AuthApiClient(session?.accessToken);
// await api.voteQuestion(id, voteType);<|MERGE_RESOLUTION|>--- conflicted
+++ resolved
@@ -1,8 +1,4 @@
-<<<<<<< HEAD
-import axios, { AxiosInstance, AxiosError } from 'axios';
-=======
 import axios, { AxiosInstance, AxiosError } from "axios";
->>>>>>> 7a24d8ac
 import type {
   Question,
   QuestionWithAnswers,
@@ -13,203 +9,18 @@
   Answer,
   AnswerCreateRequest,
   AnswerUpdateRequest,
-<<<<<<< HEAD
-=======
   Comment,
   CommentCreateRequest,
->>>>>>> 7a24d8ac
   VoteRequest,
   Notification,
   NotificationCount,
   NotificationFilterRequest,
   NotificationListResponse,
-<<<<<<< HEAD
-=======
   NotificationUpdateRequest,
->>>>>>> 7a24d8ac
   ImageUploadRequest,
   ImageUploadResponse,
   PaginationParams,
   User,
-<<<<<<< HEAD
-} from '@/types/api';
-import { toast } from './toast';
-
-const API_BASE_URL = process.env.NEXT_PUBLIC_API_URL || "http://localhost:8000/api/v1";
-
-class ApiClient {
-  private client: AxiosInstance;
-
-  constructor(accessToken?: string) {
-    this.client = axios.create({
-      baseURL: API_BASE_URL,
-      headers: {
-        'Content-Type': 'application/json',
-        ...(accessToken ? { Authorization: `Bearer ${accessToken}` } : {}),
-      },
-    });
-
-    // Add response interceptor for error handling
-    this.client.interceptors.response.use(
-      (response) => response,
-      (error: AxiosError) => {
-        this.handleApiError(error);
-        return Promise.reject(error);
-      }
-    );
-  }
-
-  private handleApiError(error: AxiosError) {
-    let title = 'Error';
-    let description = 'Something went wrong';
-
-    if (error.response) {
-      const status = error.response.status;
-      const data = error.response.data as any;
-
-      switch (status) {
-        case 401:
-          title = 'Authentication Required';
-          description = data?.detail || 'Please log in to perform this action';
-          break;
-        case 403:
-          title = 'Access Denied';
-          description = data?.detail || 'You do not have permission to perform this action';
-          break;
-        case 404:
-          title = 'Not Found';
-          description = data?.detail || 'The requested resource was not found';
-          break;
-        case 422:
-          title = 'Validation Error';
-          description = data?.detail || 'Please check your input and try again';
-          break;
-        case 500:
-          title = 'Server Error';
-          description = data?.detail || 'An internal server error occurred';
-          break;
-        default:
-          title = `Error ${status}`;
-          description = data?.detail || 'An unexpected error occurred';
-      }
-    } else if (error.request) {
-      title = 'Network Error';
-      description = 'Unable to connect to the server. Please check your internet connection.';
-    } else {
-      title = 'Request Error';
-      description = error.message || 'An error occurred while processing your request';
-    }
-
-    toast.show({
-      title,
-      description,
-      variant: 'destructive',
-    });
-  }
-
-  // Questions endpoints
-  async getQuestions(params?: QuestionSearchRequest): Promise<QuestionSearchResponse> {
-    const response = await this.client.get<QuestionSearchResponse>('/qa/questions', { params });
-    return response.data;
-  }
-
-  async getQuestion(id: string, incrementView = false): Promise<QuestionWithAnswers> {
-    const response = await this.client.get<QuestionWithAnswers>(`/qa/questions/${id}`, {
-      params: { increment_view: incrementView },
-    });
-    return response.data;
-  }
-
-  async createQuestion(data: QuestionCreateRequest): Promise<Question> {
-    const response = await this.client.post<Question>('/qa/questions', data);
-    return response.data;
-  }
-
-  async updateQuestion(id: string, data: QuestionUpdateRequest): Promise<Question> {
-    const response = await this.client.put<Question>(`/qa/questions/${id}`, data);
-    return response.data;
-  }
-
-  async deleteQuestion(id: string): Promise<void> {
-    await this.client.delete(`/qa/questions/${id}`);
-  }
-
-  async voteQuestion(id: string, voteType: 'upvote' | 'downvote'): Promise<{ message: string; vote_count: number; upvotes?: number; downvotes?: number; user_vote: 'upvote' | 'downvote' }> {
-    const response = await this.client.post(`/qa/questions/${id}/vote`, { vote_type: voteType });
-    return response.data;
-  }
-
-  // Answers endpoints
-  async createAnswer(questionId: string, data: AnswerCreateRequest): Promise<Answer> {
-    const response = await this.client.post<Answer>(`/qa/questions/${questionId}/answers`, data);
-    return response.data;
-  }
-
-  async updateAnswer(id: string, data: AnswerUpdateRequest): Promise<Answer> {
-    const response = await this.client.put<Answer>(`/qa/answers/${id}`, data);
-    return response.data;
-  }
-
-  async deleteAnswer(id: string): Promise<void> {
-    await this.client.delete(`/qa/answers/${id}`);
-  }
-
-  async voteAnswer(id: string, voteType: 'upvote' | 'downvote'): Promise<{ message: string }> {
-    const response = await this.client.post(`/qa/answers/${id}/vote`, { vote_type: voteType });
-    return response.data;
-  }
-
-  async removeVote(id: string): Promise<void> {
-    await this.client.delete(`/qa/answers/${id}/vote`);
-  }
-
-  async acceptAnswer(questionId: string, answerId: string): Promise<{ message: string }> {
-    const response = await this.client.post(`/qa/questions/${questionId}/answers/${answerId}/accept`);
-    return response.data;
-  }
-
-
-
-  // Notifications endpoints
-  async getNotifications(params?: NotificationFilterRequest): Promise<Notification[]> {
-    const response = await this.client.get<Notification[]>('/qa/notifications', { params });
-    return response.data;
-  }
-
-  async getNotificationCount(): Promise<NotificationCount> {
-    const response = await this.client.get<NotificationCount>('/qa/notifications/count');
-    return response.data;
-  }
-
-  async markNotificationAsRead(id: string): Promise<{ message: string }> {
-    const response = await this.client.post(`/qa/notifications/${id}/read`);
-    return response.data;
-  }
-
-  async markAllNotificationsAsRead(): Promise<{ message: string }> {
-    const response = await this.client.post('/qa/notifications/read-all');
-    return response.data;
-  }
-
-  // Search endpoints
-  async getSimilarQuestions(questionId: string, limit = 5): Promise<{ similar_questions: Question[] }> {
-    const response = await this.client.get(`/qa/questions/${questionId}/similar`, {
-      params: { limit },
-    });
-    return response.data;
-  }
-
-  async semanticSearch(query: string, limit = 20): Promise<any> {
-    const response = await this.client.get('/qa/search/semantic', {
-      params: { query, limit },
-    });
-    return response.data;
-  }
-
-  // Users endpoints
-  async getUsers(params?: PaginationParams): Promise<{ users: User[]; pagination: any }> {
-    const response = await this.client.get('/users/', { params });
-=======
 } from "@/types/api";
 import { toast } from "./toast";
 
@@ -525,7 +336,6 @@
     params?: PaginationParams
   ): Promise<{ users: User[]; pagination: any }> {
     const response = await this.client.get("/users/", { params });
->>>>>>> 7a24d8ac
     return response.data;
   }
 
@@ -540,22 +350,6 @@
   }
 
   // Images endpoints
-<<<<<<< HEAD
-  async uploadImage(file: File, uploadRequest: ImageUploadRequest): Promise<ImageUploadResponse> {
-    const formData = new FormData();
-    formData.append('file', file);
-
-    const response = await this.client.post<ImageUploadResponse>('/images/upload', formData, {
-      headers: {
-        'Content-Type': 'multipart/form-data',
-      },
-      params: {
-        upload_type: uploadRequest.upload_type,
-        related_id: uploadRequest.related_id,
-      },
-    });
-
-=======
   async uploadImage(
     file: File,
     uploadRequest: ImageUploadRequest
@@ -652,28 +446,19 @@
       item_ids: questionIds,
       item_type: "questions",
     });
->>>>>>> 7a24d8ac
     return response.data;
   }
 }
 
 export const apiClient = new ApiClient();
 
-<<<<<<< HEAD
-export const getApiClient = (accessToken?: string) => new ApiClient(accessToken);
-=======
 export const getApiClient = (accessToken?: string) =>
   new ApiClient(accessToken);
->>>>>>> 7a24d8ac
 
 // Function to get authenticated client for voting operations
 export const getAuthenticatedClient = (accessToken?: string) => {
   if (!accessToken) {
-<<<<<<< HEAD
-    throw new Error('Authentication required for this operation');
-=======
     throw new Error("Authentication required for this operation");
->>>>>>> 7a24d8ac
   }
   return new ApiClient(accessToken);
 };
