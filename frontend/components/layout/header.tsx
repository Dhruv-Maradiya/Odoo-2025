"use client";

<<<<<<< HEAD
import { useState, useEffect } from "react"
import { Button } from "@/components/ui/button"
import { Input } from "@/components/ui/input"
import { Avatar, AvatarFallback, AvatarImage } from "@/components/ui/avatar"
import { Search, User, Sun, Moon, Menu, LogOut } from "lucide-react";
=======
import { useState, useEffect } from "react";
import { Avatar, AvatarFallback, AvatarImage } from "@/components/ui/avatar";
import { Search, User, Sun, Moon, Menu } from "lucide-react";
>>>>>>> b48f97c8
import { useTheme } from "next-themes";
import Link from "next/link";
import { NotificationDropdown } from "@/components/notifications/notification-dropdown";
import { Sheet, SheetContent, SheetTrigger } from "@/components/ui/sheet";
<<<<<<< HEAD
import { useCurrentUser } from "@/hooks/use-current-user";
import { signIn, signOut } from "next-auth/react";
import {
  DropdownMenu,
  DropdownMenuContent,
  DropdownMenuItem,
  DropdownMenuTrigger,
} from "@/components/ui/dropdown-menu";

interface HeaderProps {}

export function Header({}: HeaderProps) {
  const { theme, setTheme } = useTheme();
  const [mounted, setMounted] = useState(false);
  const [searchQuery, setSearchQuery] = useState("");
  const { user, isLoading, isAuthenticated } = useCurrentUser();
=======
import { Button, Input } from "@heroui/react";

interface HeaderProps {
  isLoggedIn?: boolean;
  onLoginToggle?: () => void;
}

export function Header({ isLoggedIn = false, onLoginToggle }: HeaderProps) {
  const { theme, setTheme } = useTheme();
  const [mounted, setMounted] = useState(false);
  const [searchQuery, setSearchQuery] = useState("");
>>>>>>> b48f97c8

  useEffect(() => {
    setMounted(true);
  }, []);

  return (
    <header className="border-b bg-background/95 backdrop-blur supports-[backdrop-filter]:bg-background/60 sticky top-0 z-50">
      <div className="container mx-auto px-4 py-3">
        <div className="flex items-center justify-between">
          {/* Mobile Menu + Logo */}
          <div className="flex items-center gap-3">
            <Sheet>
              <SheetTrigger asChild>
                <Button variant="ghost" isIconOnly className="md:hidden">
                  <Menu className="h-5 w-5" />
                </Button>
              </SheetTrigger>
              <SheetContent side="left" className="w-80">
                <div className="flex flex-col gap-4 mt-6">
                  <Link href="/" className="text-lg font-semibold">
                    Home
                  </Link>
                  <Link href="/ask" className="text-lg font-semibold">
                    Ask Question
                  </Link>
                  <Link href="/tags" className="text-lg font-semibold">
                    Tags
                  </Link>
                  <Link href="/users" className="text-lg font-semibold">
                    Users
                  </Link>
                </div>
              </SheetContent>
            </Sheet>

            <Link href="/" className="text-2xl font-medium text-primary">
              StackIt
            </Link>
          </div>

          {/* Desktop Search */}
          <div className="hidden md:flex flex-1 max-w-2xl mx-8">
            <div className="relative w-full">
              <Input
                radius="full"
                startContent={
                  <Search className="h-4 w-4 text-muted-foreground" />
                }
                placeholder="Search questions..."
                value={searchQuery}
                onChange={(e) => setSearchQuery(e.target.value)}
                className="pl-10"
              />
            </div>
          </div>

          {/* Actions */}
          <div className="flex items-center gap-2 md:gap-4">
            {/* Mobile Search */}
            <Button variant="flat" isIconOnly className="md:hidden">
              <Search className="h-5 w-5" />
            </Button>

            <Button
              variant="flat"
              isIconOnly
              onPress={() => setTheme(theme === "dark" ? "light" : "dark")}
              disabled={!mounted}
              size="sm"
            >
              {mounted && theme === "dark" ? (
                <Sun className="h-5 w-5" />
              ) : (
                <Moon className="h-5 w-5" />
              )}
            </Button>

            {isAuthenticated ? (
              <>
                <NotificationDropdown />
<<<<<<< HEAD
                <DropdownMenu>
                  <DropdownMenuTrigger asChild>
                    <Avatar className="h-8 w-8 cursor-pointer">
                      <AvatarImage
                        src={user?.image || "/placeholder-user.jpg"}
                      />
                      <AvatarFallback>
                        {user?.name?.charAt(0) || <User className="h-4 w-4" />}
                      </AvatarFallback>
                    </Avatar>
                  </DropdownMenuTrigger>
                  <DropdownMenuContent align="end" className="w-56">
                    <DropdownMenuItem asChild>
                      <Link href="/profile" className="flex items-center">
                        <User className="mr-2 h-4 w-4" />
                        Profile
                      </Link>
                    </DropdownMenuItem>
                    <DropdownMenuItem onClick={() => signOut()}>
                      <LogOut className="mr-2 h-4 w-4" />
                      Logout
                    </DropdownMenuItem>
                  </DropdownMenuContent>
                </DropdownMenu>
              </>
            ) : (
              <div className="flex items-center gap-2">
                <Button asChild size="sm" variant="outline">
                  <Link href="/auth/login">Login</Link>
                </Button>
                <Button asChild size="sm">
                  <Link href="/auth/register">Register</Link>
                </Button>
              </div>
=======
                <Avatar className="h-8 w-8">
                  <AvatarImage src="/profile_photo.webp" />
                  <AvatarFallback>
                    <User className="h-4 w-4" />
                  </AvatarFallback>
                </Avatar>
              </>
            ) : (
              <Button
                onPress={onLoginToggle}
                color="primary"
                size="sm"
                className="font-bold "
              >
                Login
              </Button>
>>>>>>> b48f97c8
            )}
          </div>
        </div>

        {/* Mobile Search Bar */}
        <div className="md:hidden mt-3">
          <div className="relative">
            <Search className="absolute left-3 top-1/2 transform -translate-y-1/2 h-4 w-4 text-muted-foreground" />
            <Input
              placeholder="Search questions..."
              value={searchQuery}
              onChange={(e) => setSearchQuery(e.target.value)}
              className="pl-10"
            />
          </div>
        </div>
      </div>
    </header>
  );
}<|MERGE_RESOLUTION|>--- conflicted
+++ resolved
@@ -1,21 +1,14 @@
-"use client";
+"use client"
 
-<<<<<<< HEAD
 import { useState, useEffect } from "react"
 import { Button } from "@/components/ui/button"
 import { Input } from "@/components/ui/input"
 import { Avatar, AvatarFallback, AvatarImage } from "@/components/ui/avatar"
 import { Search, User, Sun, Moon, Menu, LogOut } from "lucide-react";
-=======
-import { useState, useEffect } from "react";
-import { Avatar, AvatarFallback, AvatarImage } from "@/components/ui/avatar";
-import { Search, User, Sun, Moon, Menu } from "lucide-react";
->>>>>>> b48f97c8
 import { useTheme } from "next-themes";
 import Link from "next/link";
 import { NotificationDropdown } from "@/components/notifications/notification-dropdown";
 import { Sheet, SheetContent, SheetTrigger } from "@/components/ui/sheet";
-<<<<<<< HEAD
 import { useCurrentUser } from "@/hooks/use-current-user";
 import { signIn, signOut } from "next-auth/react";
 import {
@@ -32,21 +25,10 @@
   const [mounted, setMounted] = useState(false);
   const [searchQuery, setSearchQuery] = useState("");
   const { user, isLoading, isAuthenticated } = useCurrentUser();
-=======
-import { Button, Input } from "@heroui/react";
-
-interface HeaderProps {
-  isLoggedIn?: boolean;
-  onLoginToggle?: () => void;
-}
-
-export function Header({ isLoggedIn = false, onLoginToggle }: HeaderProps) {
-  const { theme, setTheme } = useTheme();
-  const [mounted, setMounted] = useState(false);
-  const [searchQuery, setSearchQuery] = useState("");
->>>>>>> b48f97c8
 
   useEffect(() => {
+    setMounted(true);
+  }, []);
     setMounted(true);
   }, []);
 
@@ -58,7 +40,7 @@
           <div className="flex items-center gap-3">
             <Sheet>
               <SheetTrigger asChild>
-                <Button variant="ghost" isIconOnly className="md:hidden">
+                <Button variant="ghost" size="icon" className="md:hidden">
                   <Menu className="h-5 w-5" />
                 </Button>
               </SheetTrigger>
@@ -80,19 +62,16 @@
               </SheetContent>
             </Sheet>
 
-            <Link href="/" className="text-2xl font-medium text-primary">
+            <Link href="/" className="text-2xl font-bold text-primary">
               StackIt
             </Link>
           </div>
 
           {/* Desktop Search */}
-          <div className="hidden md:flex flex-1 max-w-2xl mx-8">
+          <div className="hidden md:flex flex-1 max-w-md mx-8">
             <div className="relative w-full">
+              <Search className="absolute left-3 top-1/2 transform -translate-y-1/2 h-4 w-4 text-muted-foreground" />
               <Input
-                radius="full"
-                startContent={
-                  <Search className="h-4 w-4 text-muted-foreground" />
-                }
                 placeholder="Search questions..."
                 value={searchQuery}
                 onChange={(e) => setSearchQuery(e.target.value)}
@@ -104,17 +83,21 @@
           {/* Actions */}
           <div className="flex items-center gap-2 md:gap-4">
             {/* Mobile Search */}
-            <Button variant="flat" isIconOnly className="md:hidden">
+            <Button variant="ghost" size="icon" className="md:hidden">
               <Search className="h-5 w-5" />
             </Button>
 
             <Button
-              variant="flat"
-              isIconOnly
-              onPress={() => setTheme(theme === "dark" ? "light" : "dark")}
+              variant="ghost"
+              size="icon"
+              onClick={() => setTheme(theme === "dark" ? "light" : "dark")}
               disabled={!mounted}
-              size="sm"
             >
+              {mounted && theme === "dark" ? (
+                <Sun className="h-5 w-5" />
+              ) : (
+                <Moon className="h-5 w-5" />
+              )}
               {mounted && theme === "dark" ? (
                 <Sun className="h-5 w-5" />
               ) : (
@@ -125,7 +108,6 @@
             {isAuthenticated ? (
               <>
                 <NotificationDropdown />
-<<<<<<< HEAD
                 <DropdownMenu>
                   <DropdownMenuTrigger asChild>
                     <Avatar className="h-8 w-8 cursor-pointer">
@@ -160,24 +142,6 @@
                   <Link href="/auth/register">Register</Link>
                 </Button>
               </div>
-=======
-                <Avatar className="h-8 w-8">
-                  <AvatarImage src="/profile_photo.webp" />
-                  <AvatarFallback>
-                    <User className="h-4 w-4" />
-                  </AvatarFallback>
-                </Avatar>
-              </>
-            ) : (
-              <Button
-                onPress={onLoginToggle}
-                color="primary"
-                size="sm"
-                className="font-bold "
-              >
-                Login
-              </Button>
->>>>>>> b48f97c8
             )}
           </div>
         </div>
@@ -197,4 +161,5 @@
       </div>
     </header>
   );
+  );
 }