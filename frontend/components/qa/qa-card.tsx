"use client";

import { Avatar, AvatarFallback, AvatarImage } from "@/components/ui/avatar";
import { Badge } from "@/components/ui/badge";
import { Card, CardContent } from "@/components/ui/card";
import { Button } from "@heroui/react";
import { HugeiconsIcon } from "@hugeicons/react";
<<<<<<< HEAD
import { ArrowDown, ArrowUp, CheckCircle, Check } from "lucide-react";
import { useState } from "react";
import { formatDistanceToNow } from "date-fns";
import { getApiClient } from "@/lib/api-client";
=======
import { ArrowDown, ArrowUp, CheckCircle, MessageSquare } from "lucide-react";
import { useState } from "react";
import { formatDistanceToNow } from "date-fns";
import { getAuthenticatedClient as getApiClient } from "@/lib/api-client";
>>>>>>> 7a24d8ac
import { getImageUrl } from "@/lib/backend-api";
import { useSession } from "next-auth/react";
import { toast } from "@/lib/toast";

interface QACardProps {
  type: "question" | "answer";
  id: string;
  title?: string;
  content: string;
  tags?: string[];
  author: {
    name: string;
    email: string;
<<<<<<< HEAD
    picture: string
=======
    picture: string;
>>>>>>> 7a24d8ac
  };
  votes: number;
  userVote?: "upvote" | "downvote" | null;
  createdAt: string;
  isAccepted?: boolean;
<<<<<<< HEAD
  questionAuthorId?: string; // For answers, to check if current user can accept
  questionId?: string; // For answers, needed for accept functionality
  onVote?: (type: "upvote" | "downvote") => void;
  onAccept?: () => void;
=======
  onVote?: (type: "upvote" | "downvote") => void;
>>>>>>> 7a24d8ac
}

export function QACard({
  type,
  id,
  title,
  content,
  tags = [],
  author,
  votes,
  userVote,
  createdAt,
  isAccepted = false,
  questionAuthorId,
  questionId,
  onVote,
<<<<<<< HEAD
  onAccept,
}: QACardProps) {
  const { data: session } = useSession();
  const [isVoting, setIsVoting] = useState(false);
  const [isAccepting, setIsAccepting] = useState(false);
=======
}: QACardProps) {
  const { data: session } = useSession();
  const [isVoting, setIsVoting] = useState(false);
>>>>>>> 7a24d8ac

  const handleVote = async (voteType: "upvote" | "downvote") => {
    // Debug: Log session info
    console.log("Session:", session);
    console.log("Access token:", session?.accessToken);

    if (!session?.accessToken) {
      toast.error("Please log in to vote", "You need to be logged in to vote");
      return;
    }

    if (isVoting) return;

    // Determine the vote type to send to API based on current state
    let voteTypeToSend: "upvote" | "downvote";

    if (userVote === voteType) {
      // User is clicking the same vote type - remove the vote (send opposite to toggle off)
      voteTypeToSend = voteType === "upvote" ? "downvote" : "upvote";
    } else {
      // User is clicking a different vote type or no vote exists - set the new vote
      voteTypeToSend = voteType;
    }

    setIsVoting(true);
    try {
      const apiClient = getApiClient(session.accessToken);

      if (type === "question") {
        const result = await apiClient.voteQuestion(id, voteTypeToSend);
        // Don't update local state here - let parent handle it
      } else {
        const result = await apiClient.voteAnswer(id, voteTypeToSend);
        // For answers, we might need to refresh the data or handle differently
        // For now, we'll just show a success message
      }

      if (onVote) {
        onVote(voteType);
      }
    } catch (error) {
      console.error("Failed to vote:", error);
      // Error toast is handled by axios interceptor
    } finally {
      setIsVoting(false);
    }
  };

  const getAuthorInitials = (name: string) => {
    return name
      ?.split(" ")
      .map((word) => word[0])
      .join("")
      .toUpperCase()
      .slice(0, 2);
  };
<<<<<<< HEAD

  const formatTimeAgo = (dateString: string) => {
    try {
      return formatDistanceToNow(new Date(dateString), { addSuffix: true });
    } catch {
      return dateString;
    }
  };

  const handleAcceptAnswer = async () => {
    if (!session?.accessToken) {
      toast.error("Please log in to accept answers", "You need to be logged in to accept answers");
      return;
    }

    if (!questionId) {
      toast.error("Question ID is required", "Unable to accept answer");
      return;
    }

    if (isAccepting) return;

    setIsAccepting(true);
    try {
      const apiClient = getApiClient(session.accessToken);
      await apiClient.acceptAnswer(questionId, id);
      toast.success("Answer accepted", "This answer has been marked as accepted");
      onAccept?.();
    } catch (error) {
      console.error("Failed to accept answer:", error);
      // Error toast is handled by axios interceptor
    } finally {
      setIsAccepting(false);
    }
  };

  const canAcceptAnswer = type === "answer" &&
    session?.user?.email === questionAuthorId &&
    !isAccepted;

=======

  const formatTimeAgo = (dateString: string) => {
    try {
      return formatDistanceToNow(new Date(dateString), { addSuffix: true });
    } catch {
      return dateString;
    }
  };

>>>>>>> 7a24d8ac
  return (
    <Card className="shadow-none bg-foreground-50 outline-1 outline-foreground-100 rounded-2xl">
      <CardContent className="p-6">
        <div className="flex gap-4">
          {/* Voting Section */}
          <div className="flex flex-col items-center gap-2">
            <div
<<<<<<< HEAD
              className={`flex flex-col items-center p-2 rounded-full ${userVote === "upvote"
                ? "bg-primary"
                : userVote === "downvote"
=======
              className={`flex flex-col items-center p-2 rounded-full ${
                userVote === "upvote"
                  ? "bg-primary"
                  : userVote === "downvote"
>>>>>>> 7a24d8ac
                  ? "bg-violet-600"
                  : "bg-foreground-200"
                }`}
            >
              <Button
                variant="light"
                size="sm"
                radius="full"
                className={`h-8 w-8 p-0 text-white`}
                isIconOnly
                onPress={() => handleVote("upvote")}
                isDisabled={isVoting}
              >
                <ArrowUp className="h-4 w-4" />
              </Button>
              <span className="font-bold text-base">{votes || 0}</span>
              <Button
                variant="light"
                size="sm"
                radius="full"
                className={`h-8 w-8 p-0 text-white`}
                isIconOnly
                onPress={() => handleVote("downvote")}
                isDisabled={isVoting}
              >
                <ArrowDown className="h-4 w-4" />
              </Button>
            </div>
          </div>

          {/* Content Section */}
          <div className="flex-1">
            {/* Header */}
            <div className="flex items-center gap-1 mb-3">
              <Avatar className="h-6 w-6">
                <AvatarImage
<<<<<<< HEAD
                  src={getImageUrl(author.picture)
                    || "https://links.aryanranderiya.com/l/default_user"
=======
                  src={
                    getImageUrl(author.picture) ||
                    "https://links.aryanranderiya.com/l/default_user"
>>>>>>> 7a24d8ac
                  }
                />
                <AvatarFallback className="text-xs">
                  {getAuthorInitials(author.name)}
                </AvatarFallback>
              </Avatar>
              <div className="flex items-center gap-2">
                <span className="font-medium text-sm">{author.name}</span>
                <span className="text-xs text-muted-foreground">
                  {formatTimeAgo(createdAt)}
                </span>
                {isAccepted && (
                  <Badge className="bg-green-100 text-green-800">
                    <CheckCircle className="h-3 w-3 mr-1" />
                    Accepted
                  </Badge>
                )}
              </div>
            </div>

            {/* Title (for questions) */}
            {type === "question" && title && (
              <h2 className="text-xl font-semibold mb-3">{title}</h2>
            )}

            {/* Content */}
            <div
              className="prose prose-sm max-w-none mb-4"
              dangerouslySetInnerHTML={{ __html: content }}
            />

            {/* Tags (for questions) */}
            {type === "question" && tags.length > 0 && (
              <div className="flex flex-wrap gap-2 mb-4">
                {tags.map((tag) => (
                  <Badge
                    key={tag}
                    className="text-xs bg-foreground-200 font-light text-foreground-500"
                  >
                    {tag}
                  </Badge>
                ))}
              </div>
            )}

            {/* Footer */}
<<<<<<< HEAD
            <div className="flex items-center justify-between text-sm text-muted-foreground">
              <div className="flex items-center gap-4">
                {/* Accept Answer Button (only for question author) */}
                {canAcceptAnswer && (
                  <Button
                    variant="flat"
                    size="sm"
                    color="success"
                    startContent={<Check className="h-4 w-4" />}
                    onPress={handleAcceptAnswer}
                    isDisabled={isAccepting}
                  >
                    {isAccepting ? "Accepting..." : "Accept Answer"}
                  </Button>
                )}
=======
            <div className="flex items-center gap-4 text-sm text-muted-foreground">
              <div className="flex items-center gap-1">
                <MessageSquare className="h-4 w-4" />
                <span>0 comments</span>
>>>>>>> 7a24d8ac
              </div>
            </div>
          </div>
        </div>
      </CardContent>
    </Card>
  );
}<|MERGE_RESOLUTION|>--- conflicted
+++ resolved
@@ -5,17 +5,10 @@
 import { Card, CardContent } from "@/components/ui/card";
 import { Button } from "@heroui/react";
 import { HugeiconsIcon } from "@hugeicons/react";
-<<<<<<< HEAD
-import { ArrowDown, ArrowUp, CheckCircle, Check } from "lucide-react";
-import { useState } from "react";
-import { formatDistanceToNow } from "date-fns";
-import { getApiClient } from "@/lib/api-client";
-=======
 import { ArrowDown, ArrowUp, CheckCircle, MessageSquare } from "lucide-react";
 import { useState } from "react";
 import { formatDistanceToNow } from "date-fns";
 import { getAuthenticatedClient as getApiClient } from "@/lib/api-client";
->>>>>>> 7a24d8ac
 import { getImageUrl } from "@/lib/backend-api";
 import { useSession } from "next-auth/react";
 import { toast } from "@/lib/toast";
@@ -29,24 +22,13 @@
   author: {
     name: string;
     email: string;
-<<<<<<< HEAD
-    picture: string
-=======
     picture: string;
->>>>>>> 7a24d8ac
   };
   votes: number;
   userVote?: "upvote" | "downvote" | null;
   createdAt: string;
   isAccepted?: boolean;
-<<<<<<< HEAD
-  questionAuthorId?: string; // For answers, to check if current user can accept
-  questionId?: string; // For answers, needed for accept functionality
   onVote?: (type: "upvote" | "downvote") => void;
-  onAccept?: () => void;
-=======
-  onVote?: (type: "upvote" | "downvote") => void;
->>>>>>> 7a24d8ac
 }
 
 export function QACard({
@@ -63,17 +45,9 @@
   questionAuthorId,
   questionId,
   onVote,
-<<<<<<< HEAD
-  onAccept,
 }: QACardProps) {
   const { data: session } = useSession();
   const [isVoting, setIsVoting] = useState(false);
-  const [isAccepting, setIsAccepting] = useState(false);
-=======
-}: QACardProps) {
-  const { data: session } = useSession();
-  const [isVoting, setIsVoting] = useState(false);
->>>>>>> 7a24d8ac
 
   const handleVote = async (voteType: "upvote" | "downvote") => {
     // Debug: Log session info
@@ -130,7 +104,6 @@
       .toUpperCase()
       .slice(0, 2);
   };
-<<<<<<< HEAD
 
   const formatTimeAgo = (dateString: string) => {
     try {
@@ -140,48 +113,6 @@
     }
   };
 
-  const handleAcceptAnswer = async () => {
-    if (!session?.accessToken) {
-      toast.error("Please log in to accept answers", "You need to be logged in to accept answers");
-      return;
-    }
-
-    if (!questionId) {
-      toast.error("Question ID is required", "Unable to accept answer");
-      return;
-    }
-
-    if (isAccepting) return;
-
-    setIsAccepting(true);
-    try {
-      const apiClient = getApiClient(session.accessToken);
-      await apiClient.acceptAnswer(questionId, id);
-      toast.success("Answer accepted", "This answer has been marked as accepted");
-      onAccept?.();
-    } catch (error) {
-      console.error("Failed to accept answer:", error);
-      // Error toast is handled by axios interceptor
-    } finally {
-      setIsAccepting(false);
-    }
-  };
-
-  const canAcceptAnswer = type === "answer" &&
-    session?.user?.email === questionAuthorId &&
-    !isAccepted;
-
-=======
-
-  const formatTimeAgo = (dateString: string) => {
-    try {
-      return formatDistanceToNow(new Date(dateString), { addSuffix: true });
-    } catch {
-      return dateString;
-    }
-  };
-
->>>>>>> 7a24d8ac
   return (
     <Card className="shadow-none bg-foreground-50 outline-1 outline-foreground-100 rounded-2xl">
       <CardContent className="p-6">
@@ -189,18 +120,11 @@
           {/* Voting Section */}
           <div className="flex flex-col items-center gap-2">
             <div
-<<<<<<< HEAD
               className={`flex flex-col items-center p-2 rounded-full ${userVote === "upvote"
-                ? "bg-primary"
-                : userVote === "downvote"
-=======
-              className={`flex flex-col items-center p-2 rounded-full ${
-                userVote === "upvote"
                   ? "bg-primary"
                   : userVote === "downvote"
->>>>>>> 7a24d8ac
-                  ? "bg-violet-600"
-                  : "bg-foreground-200"
+                    ? "bg-violet-600"
+                    : "bg-foreground-200"
                 }`}
             >
               <Button
@@ -235,14 +159,9 @@
             <div className="flex items-center gap-1 mb-3">
               <Avatar className="h-6 w-6">
                 <AvatarImage
-<<<<<<< HEAD
-                  src={getImageUrl(author.picture)
-                    || "https://links.aryanranderiya.com/l/default_user"
-=======
                   src={
                     getImageUrl(author.picture) ||
                     "https://links.aryanranderiya.com/l/default_user"
->>>>>>> 7a24d8ac
                   }
                 />
                 <AvatarFallback className="text-xs">
@@ -289,28 +208,10 @@
             )}
 
             {/* Footer */}
-<<<<<<< HEAD
-            <div className="flex items-center justify-between text-sm text-muted-foreground">
-              <div className="flex items-center gap-4">
-                {/* Accept Answer Button (only for question author) */}
-                {canAcceptAnswer && (
-                  <Button
-                    variant="flat"
-                    size="sm"
-                    color="success"
-                    startContent={<Check className="h-4 w-4" />}
-                    onPress={handleAcceptAnswer}
-                    isDisabled={isAccepting}
-                  >
-                    {isAccepting ? "Accepting..." : "Accept Answer"}
-                  </Button>
-                )}
-=======
             <div className="flex items-center gap-4 text-sm text-muted-foreground">
               <div className="flex items-center gap-1">
                 <MessageSquare className="h-4 w-4" />
                 <span>0 comments</span>
->>>>>>> 7a24d8ac
               </div>
             </div>
           </div>
