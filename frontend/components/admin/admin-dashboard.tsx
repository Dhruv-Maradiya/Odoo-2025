--- conflicted
+++ resolved
@@ -6,19 +6,6 @@
 import { Button } from "@/components/ui/button";
 import { Badge } from "@/components/ui/badge";
 import { Alert, AlertDescription } from "@/components/ui/alert";
-<<<<<<< HEAD
-import { apiClient } from "@/lib/api-client";
-import { toast } from "@/lib/toast";
-import type { Question } from "@/types/api";
-
-interface PlatformStats {
-  total_questions: number;
-  total_answers: number;
-  total_users: number;
-  questions_this_week: number;
-  answers_this_week: number;
-  users_this_week: number;
-=======
 import {
   AlertDialog,
   AlertDialogAction,
@@ -55,45 +42,17 @@
     count: number;
   }>;
   generated_at: string;
->>>>>>> 7a24d8ac
 }
 
 export function AdminDashboard() {
   const { data: session } = useSession();
   const [stats, setStats] = useState<PlatformStats | null>(null);
   const [questions, setQuestions] = useState<Question[]>([]);
-<<<<<<< HEAD
-=======
   const [users, setUsers] = useState<User[]>([]);
->>>>>>> 7a24d8ac
   const [isLoading, setIsLoading] = useState(true);
   const [isDeleting, setIsDeleting] = useState<string | null>(null);
   const [isFlagging, setIsFlagging] = useState<string | null>(null);
   const [isBulkDeleting, setIsBulkDeleting] = useState(false);
-<<<<<<< HEAD
-
-  // Fetch stats and questions
-  useEffect(() => {
-    const fetchData = async () => {
-      try {
-        setIsLoading(true);
-        
-        // For now, we'll create mock data since the API endpoints might not exist
-        const mockStats: PlatformStats = {
-          total_questions: 150,
-          total_answers: 420,
-          total_users: 89,
-          questions_this_week: 12,
-          answers_this_week: 34,
-          users_this_week: 5,
-        };
-        
-        setStats(mockStats);
-        
-        // Fetch recent questions
-        const questionsResponse = await apiClient.getQuestions({ limit: 10 });
-        setQuestions(questionsResponse.questions);
-=======
   const [selectedQuestions, setSelectedQuestions] = useState<Set<string>>(
     new Set()
   );
@@ -118,7 +77,6 @@
         // Fetch users
         const usersResponse = await apiClient.getAdminUsers(1, 5);
         setUsers(usersResponse.users);
->>>>>>> 7a24d8ac
       } catch (error) {
         console.error("Failed to fetch admin data:", error);
         toast.error("Failed to load admin data", "Please try again later");
@@ -128,17 +86,6 @@
     };
 
     fetchData();
-<<<<<<< HEAD
-  }, []);
-
-  const handleDeleteQuestion = async (questionId: string) => {
-    try {
-      setIsDeleting(questionId);
-      await apiClient.deleteQuestion(questionId);
-      
-      setQuestions(prev => prev.filter(q => q.question_id !== questionId));
-      toast.success("Question deleted successfully", "The question has been removed");
-=======
   }, [session?.accessToken]);
 
   const handleDeleteQuestion = async (questionId: string) => {
@@ -154,7 +101,6 @@
         "Question deleted successfully",
         "The question has been removed"
       );
->>>>>>> 7a24d8ac
     } catch (error) {
       console.error("Failed to delete question:", error);
       // Error toast is handled by axios interceptor
@@ -164,12 +110,6 @@
   };
 
   const handleFlagQuestion = async (questionId: string) => {
-<<<<<<< HEAD
-    try {
-      setIsFlagging(questionId);
-      // This would be a custom API call - for now we'll just show a toast
-      toast.success("Question flagged for review", "The question has been flagged for moderation");
-=======
     if (!session?.accessToken) return;
 
     try {
@@ -188,7 +128,6 @@
         "Question flagged for review",
         "The question has been flagged for moderation"
       );
->>>>>>> 7a24d8ac
     } catch (error) {
       console.error("Failed to flag question:", error);
       toast.error("Failed to flag question", "Please try again");
@@ -198,13 +137,6 @@
   };
 
   const handleBulkDelete = async () => {
-<<<<<<< HEAD
-    try {
-      setIsBulkDeleting(true);
-      // This would be a custom API call - for now we'll just show a toast
-      toast.success("Bulk delete completed", "Selected questions have been deleted");
-      setQuestions([]);
-=======
     if (!session?.accessToken || selectedQuestions.size === 0) return;
 
     try {
@@ -220,134 +152,12 @@
         "Bulk delete completed",
         "Selected questions have been deleted"
       );
->>>>>>> 7a24d8ac
     } catch (error) {
       console.error("Failed to bulk delete:", error);
       toast.error("Failed to bulk delete", "Please try again");
     } finally {
       setIsBulkDeleting(false);
     }
-<<<<<<< HEAD
-  };
-
-  if (isLoading) {
-    return (
-      <div className="container mx-auto px-4 py-8">
-        <div className="space-y-6">
-          <div className="animate-pulse space-y-4">
-            <div className="h-8 bg-gray-200 rounded w-1/4"></div>
-            <div className="grid grid-cols-1 md:grid-cols-3 gap-4">
-              {Array.from({ length: 3 }).map((_, i) => (
-                <div key={i} className="h-32 bg-gray-200 rounded"></div>
-              ))}
-            </div>
-          </div>
-        </div>
-      </div>
-    );
-  }
-
-  if (!session?.user) {
-    return (
-      <div className="container mx-auto px-4 py-8">
-        <Alert>
-          <AlertDescription>
-            You need to be logged in to access the admin dashboard.
-          </AlertDescription>
-        </Alert>
-      </div>
-    );
-  }
-
-  return (
-    <div className="container mx-auto px-4 py-8">
-      <div className="space-y-6">
-        <div>
-          <h1 className="text-3xl font-bold">Admin Dashboard</h1>
-          <p className="text-gray-600 mt-2">Platform statistics and moderation tools</p>
-        </div>
-
-        {/* Stats Cards */}
-        {stats && (
-          <div className="grid grid-cols-1 md:grid-cols-3 gap-6">
-            <Card>
-              <CardHeader>
-                <CardTitle>Questions</CardTitle>
-                <CardDescription>Total questions on the platform</CardDescription>
-              </CardHeader>
-              <CardContent>
-                <div className="text-2xl font-bold">{stats.total_questions}</div>
-                <p className="text-xs text-gray-500 mt-1">
-                  +{stats.questions_this_week} this week
-                </p>
-              </CardContent>
-            </Card>
-
-            <Card>
-              <CardHeader>
-                <CardTitle>Answers</CardTitle>
-                <CardDescription>Total answers provided</CardDescription>
-              </CardHeader>
-              <CardContent>
-                <div className="text-2xl font-bold">{stats.total_answers}</div>
-                <p className="text-xs text-gray-500 mt-1">
-                  +{stats.answers_this_week} this week
-                </p>
-              </CardContent>
-            </Card>
-
-            <Card>
-              <CardHeader>
-                <CardTitle>Users</CardTitle>
-                <CardDescription>Registered users</CardDescription>
-              </CardHeader>
-              <CardContent>
-                <div className="text-2xl font-bold">{stats.total_users}</div>
-                <p className="text-xs text-gray-500 mt-1">
-                  +{stats.users_this_week} this week
-                </p>
-              </CardContent>
-            </Card>
-          </div>
-        )}
-
-        {/* Recent Questions */}
-        <Card>
-          <CardHeader>
-            <div className="flex justify-between items-center">
-              <div>
-                <CardTitle>Recent Questions</CardTitle>
-                <CardDescription>Latest questions that may need moderation</CardDescription>
-              </div>
-              <Button
-                onClick={handleBulkDelete}
-                disabled={isBulkDeleting || questions.length === 0}
-                variant="destructive"
-                size="sm"
-              >
-                {isBulkDeleting ? "Deleting..." : "Bulk Delete"}
-              </Button>
-            </div>
-          </CardHeader>
-          <CardContent>
-            <div className="space-y-4">
-              {questions.length === 0 ? (
-                <p className="text-center text-gray-500 py-8">No questions to moderate</p>
-              ) : (
-                questions.map((question) => (
-                  <div
-                    key={question.question_id}
-                    className="flex items-center justify-between p-4 border rounded-lg"
-                  >
-                    <div className="flex-1">
-                      <h3 className="font-medium">{question.title}</h3>
-                      <p className="text-sm text-gray-600 mt-1">
-                        by {question.author.name} • {new Date(question.created_at).toLocaleDateString()}
-                      </p>
-                      <div className="flex gap-2 mt-2">
-                        <Badge variant="secondary">{question.vote_count} votes</Badge>
-                        <Badge variant="outline">{question.answers?.length || 0} answers</Badge>
-=======
   };
 
   const handleDeleteUser = async (userId: string) => {
@@ -499,14 +309,11 @@
                           #{index + 1}
                         </span>
                         <Badge variant="outline">{tag.tag}</Badge>
->>>>>>> 7a24d8ac
                       </div>
                       <span className="text-sm text-muted-foreground">
                         {tag.count} questions
                       </span>
                     </div>
-<<<<<<< HEAD
-=======
                   ))}
                 </div>
               </CardContent>
@@ -617,26 +424,12 @@
                         </div>
                       </div>
                     </div>
->>>>>>> 7a24d8ac
                     <div className="flex gap-2">
                       <Button
                         onClick={() => handleFlagQuestion(question.question_id)}
                         disabled={isFlagging === question.question_id}
                         variant="outline"
                         size="sm"
-<<<<<<< HEAD
-                      >
-                        {isFlagging === question.question_id ? "Flagging..." : "Flag"}
-                      </Button>
-                      <Button
-                        onClick={() => handleDeleteQuestion(question.question_id)}
-                        disabled={isDeleting === question.question_id}
-                        variant="destructive"
-                        size="sm"
-                      >
-                        {isDeleting === question.question_id ? "Deleting..." : "Delete"}
-                      </Button>
-=======
                       >
                         {isFlagging === question.question_id
                           ? "Flagging..."
@@ -677,7 +470,6 @@
                           </AlertDialogFooter>
                         </AlertDialogContent>
                       </AlertDialog>
->>>>>>> 7a24d8ac
                     </div>
                   </div>
                 ))
