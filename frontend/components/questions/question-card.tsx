--- conflicted
+++ resolved
@@ -7,30 +7,11 @@
 import { toast } from "@/lib/toast";
 import type { Question } from "@/types/api";
 import { Button } from "@heroui/react";
-<<<<<<< HEAD
-import { HugeiconsIcon } from "@hugeicons/react";
-import {
-  ArrowDown,
-  ArrowUp,
-  Eye,
-  MessageSquare,
-  CheckCircle,
-} from "lucide-react";
-import Link from "next/link";
-import { useState, useEffect } from "react";
-import { formatDistanceToNow } from "date-fns";
-import type { Question } from "@/types/api";
-import { getApiClient } from "@/lib/api-client";
-import { getImageUrl } from "@/lib/backend-api";
-import { useSession } from "next-auth/react";
-import { toast } from "@/lib/toast";
-=======
 import { formatDistanceToNow } from "date-fns";
 import { ArrowDown, ArrowUp, CheckCircle, MessageSquare } from "lucide-react";
 import { useSession } from "next-auth/react";
 import Link from "next/link";
 import { useEffect, useState } from "react";
->>>>>>> 7a24d8ac
 
 interface QuestionCardProps {
   question: Question;
@@ -58,14 +39,10 @@
 
     if (!session?.accessToken) {
       console.log("No access token found in session");
-<<<<<<< HEAD
-      toast.error("Please log in to vote", "You need to be logged in to vote on questions");
-=======
       toast.error(
         "Please log in to vote",
         "You need to be logged in to vote on questions"
       );
->>>>>>> 7a24d8ac
       return;
     }
 
@@ -80,26 +57,6 @@
     } else {
       // User is clicking a different vote type or no vote exists - set the new vote
       voteTypeToSend = type;
-<<<<<<< HEAD
-    }
-
-    setIsVoting(true);
-    try {
-      console.log("Creating API client with token:", session.accessToken.substring(0, 20) + "...");
-      const apiClient = getApiClient(session.accessToken);
-      const result = await apiClient.voteQuestion(question.question_id, voteTypeToSend);
-
-      // Update local state based on the API response
-      setLocalVotes(result.vote_count);
-      setLocalUserVote(result.user_vote);
-
-    } catch (error) {
-      console.error("Failed to vote:", error);
-      // Error toast is handled by axios interceptor
-    } finally {
-      setIsVoting(false);
-=======
->>>>>>> 7a24d8ac
     }
 
     setIsVoting(true);
@@ -134,18 +91,6 @@
       .slice(0, 2);
   };
 
-<<<<<<< HEAD
-  const getAuthorInitials = (name: string) => {
-    return name
-      ?.split(" ")
-      .map((word) => word[0])
-      .join("")
-      .toUpperCase()
-      .slice(0, 2);
-  };
-
-=======
->>>>>>> 7a24d8ac
   const formatTimeAgo = (dateString: string) => {
     try {
       return formatDistanceToNow(new Date(dateString), { addSuffix: true });
@@ -154,11 +99,7 @@
     }
   };
 
-<<<<<<< HEAD
-  const hasAcceptedAnswer = !!question.accepted_answer_id;
-=======
   const hasAcceptedAnswer = question.accepted_answer_id !== undefined;
->>>>>>> 7a24d8ac
 
   return (
     <Card className="shadow-none bg-foreground-50 outline-1 outline-foreground-100 rounded-2xl group hover:bg-foreground-100 transition">
@@ -173,12 +114,8 @@
                     <>
                       <Avatar className="h-5 w-5">
                         <AvatarImage
-<<<<<<< HEAD
-                          src={getImageUrl(question.author.picture) ||
-=======
                           src={
                             question.author.picture ||
->>>>>>> 7a24d8ac
                             "https://links.aryanranderiya.com/l/default_user"
                           }
                         />
@@ -219,23 +156,6 @@
                 {/* Meta Info */}
                 <div className="flex items-center justify-start gap-2 text-muted-foreground">
                   <div
-<<<<<<< HEAD
-                    className={`flex flex-row items-center p-1 gap-2 rounded-full text-foreground ${localUserVote === "upvote"
-                      ? "bg-primary"
-                      : localUserVote === "downvote"
-                        ? "bg-violet-600"
-                        : "bg-foreground-200"
-                      }`}
-                  >
-                    <Button
-                      variant="light"
-                      size="sm"
-                      radius="full"
-                      className={`h-8 w-8 p-0 ${localUserVote === "upvote"
-                        ? "text-white"
-                        : "text-foreground hover:text-primary"
-                        }`}
-=======
                     className={`flex flex-row items-center p-1 gap-2 rounded-full text-foreground ${
                       localUserVote === "upvote"
                         ? "bg-primary"
@@ -253,36 +173,24 @@
                           ? "text-white"
                           : "text-foreground hover:text-primary"
                       }`}
->>>>>>> 7a24d8ac
                       isIconOnly
                       onPress={() => handleVote("upvote")}
                       isDisabled={isVoting}
                     >
                       <ArrowUp className="h-4 w-4" />
                     </Button>
-<<<<<<< HEAD
-                    <span className="font-bold text-base">{localVotes || 0}</span>
-=======
                     <span className={`font-bold text-base`}>
                       {localVotes || 0}
                     </span>
->>>>>>> 7a24d8ac
                     <Button
                       variant="light"
                       size="sm"
                       radius="full"
-<<<<<<< HEAD
-                      className={`h-8 w-8 p-0 ${localUserVote === "downvote"
-                        ? "text-white"
-                        : "text-foreground hover:text-violet-600"
-                        }`}
-=======
                       className={`h-8 w-8 p-0 ${
                         localUserVote === "downvote"
                           ? "text-white"
                           : "text-foreground hover:text-violet-600"
                       }`}
->>>>>>> 7a24d8ac
                       isIconOnly
                       onPress={() => handleVote("downvote")}
                       isDisabled={isVoting}
@@ -290,30 +198,17 @@
                       <ArrowDown className="h-4 w-4" />
                     </Button>
                   </div>
-<<<<<<< HEAD
-
-
-                  <Link href={`/question/${question.question_id}`}>
-=======
 
                   <Link href={`/question/${question.question_id}#comments`}>
->>>>>>> 7a24d8ac
                     <Button
                       variant="flat"
                       radius="full"
                       className="text-base font-bold"
                     >
                       <MessageSquare className="h-4 w-4" />
-<<<<<<< HEAD
-                      {question.answer_count || 0} Answer{(question.answer_count || 0) !== 1 ? 's' : ''}
-                    </Button>
-                  </Link>
-
-=======
                       {question.answer_count || 0}
                     </Button>
                   </Link>
->>>>>>> 7a24d8ac
                 </div>
               </div>
             </div>
