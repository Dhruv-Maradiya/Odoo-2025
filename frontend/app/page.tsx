"use client";

import { useState, useEffect } from "react";
import { useRouter } from "next/navigation";
import { useSession } from "next-auth/react";
import Link from "next/link";
import { Header } from "@/components/layout/header";
import { QuestionCard } from "@/components/questions/question-card";
import { QuestionFilters } from "@/components/questions/question-filters";
import { Button } from "@/components/ui/button";
import { useQuestions } from "@/hooks/use-question-queries";
import { useCurrentUser } from "@/hooks/use-auth-queries";
import { Skeleton } from "@/components/ui/skeleton";
import { Alert, AlertDescription } from "@/components/ui/alert";
import type { QuestionSearchRequest } from "@/types/api";

export default function HomePage() {
<<<<<<< HEAD
  const [sortBy, setSortBy] = useState("created_at");
  const [order, setOrder] = useState<"asc" | "desc">("desc");
  const [activeFilters, setActiveFilters] = useState<string[]>([]);
  const [page, setPage] = useState(1);
  const [searchQuery, setSearchQuery] = useState("");

  // Get current user for authentication state
  const { data: currentUser } = useCurrentUser();

  // Build search params
  const searchParams: QuestionSearchRequest = {
    query: searchQuery || undefined,
    sort_by: sortBy,
    order,
    page,
    limit: 20,
    // Add filter logic based on activeFilters
    has_accepted_answer: activeFilters.includes("answered")
      ? true
      : activeFilters.includes("unanswered")
      ? false
      : undefined,
  };

  // Fetch questions
  const {
    data: questionsResponse,
    isLoading,
    error,
    refetch,
  } = useQuestions(searchParams);
=======
  const [sortBy, setSortBy] = useState("newest");
  const [activeFilters, setActiveFilters] = useState<string[]>(["hot"]);
  const router = useRouter();
  const { data: session, status } = useSession();

  // Redirect admin users to admin dashboard
  useEffect(() => {
    if (status === "authenticated" && session?.user?.role === "admin") {
      router.push("/admin");
    }
  }, [session, status, router]);
>>>>>>> 54d01616

  const handleFilterToggle = (filter: string) => {
    setActiveFilters((prev) => {
      const newFilters = prev.includes(filter)
        ? prev.filter((f) => f !== filter)
        : [...prev, filter];

      // Reset to first page when filters change
      setPage(1);
      return newFilters;
    });
  };

  const handleSortChange = (newSortBy: string) => {
    setSortBy(newSortBy);
    setPage(1);

    // Set appropriate order based on sort type
    if (newSortBy === "vote_count" || newSortBy === "view_count") {
      setOrder("desc");
    } else {
      setOrder("desc"); // Default to newest first
    }
  };

  const handlePageChange = (newPage: number) => {
    setPage(newPage);
  };

  if (error) {
    return (
      <div className="min-h-screen bg-background">
        <Header />
        <main className="container mx-auto px-4 py-6 max-w-7xl">
          <Alert variant="destructive">
            <AlertDescription>
              Failed to load questions. Please try again.
              <Button
                variant="outline"
                size="sm"
                onClick={() => refetch()}
                className="ml-2"
              >
                Retry
              </Button>
            </AlertDescription>
          </Alert>
        </main>
      </div>
    );
  }

  return (
    <div className="min-h-screen bg-background">
      <Header />

      <main className="container mx-auto px-4 py-6 max-w-7xl">
        {/* Action Bar */}
        <div className="flex flex-col sm:flex-row gap-4 mb-6">
          <Link href="/ask" className="w-full sm:w-auto">
            <Button className="w-full sm:w-auto">Ask New Question</Button>
          </Link>
        </div>

        {/* Questions List */}
        <div className="flex flex-col gap-3">
          {isLoading ? (
            // Loading skeletons
            Array.from({ length: 5 }).map((_, i) => (
              <div key={i} className="p-6 border rounded-lg">
                <Skeleton className="h-6 w-3/4 mb-3" />
                <Skeleton className="h-4 w-full mb-2" />
                <Skeleton className="h-4 w-2/3 mb-4" />
                <div className="flex gap-2 mb-3">
                  <Skeleton className="h-6 w-16" />
                  <Skeleton className="h-6 w-20" />
                  <Skeleton className="h-6 w-18" />
                </div>
                <div className="flex justify-between items-center">
                  <Skeleton className="h-4 w-32" />
                  <Skeleton className="h-4 w-24" />
                </div>
              </div>
            ))
          ) : questionsResponse?.questions.length === 0 ? (
            <div className="text-center py-12">
              <h3 className="text-lg font-medium text-foreground mb-2">
                No questions found
              </h3>
              <p className="text-gray-500 mb-4">
                {searchQuery
                  ? "Try adjusting your search terms"
                  : "Be the first to ask a question!"}
              </p>
              <Link href="/ask">
                <Button>Ask a Question</Button>
              </Link>
            </div>
          ) : (
            questionsResponse?.questions.map((question, index) => (
              <QuestionCard question={question} key={index} />
            ))
          )}
        </div>

        {/* Pagination */}
        {questionsResponse && questionsResponse.questions.length > 0 && (
          <div className="flex justify-center mt-8">
            <div className="flex items-center gap-2">
              <Button
                variant="outline"
                size="sm"
                disabled={!questionsResponse.pagination?.has_prev}
                onClick={() => handlePageChange(page - 1)}
              >
                Previous
              </Button>

              {/* Page numbers */}
              {Array.from(
                { length: Math.min(5, questionsResponse.pagination?.pages) },
                (_, i) => {
                  const pageNum = Math.max(1, page - 2) + i;
                  if (pageNum > questionsResponse.pagination.pages) return null;

                  return (
                    <Button
                      key={pageNum}
                      variant={pageNum === page ? "default" : "outline"}
                      size="sm"
                      className="w-8 h-8"
                      onClick={() => handlePageChange(pageNum)}
                    >
                      {pageNum}
                    </Button>
                  );
                }
              )}

              <Button
                variant="outline"
                size="sm"
                disabled={!questionsResponse.pagination?.has_next}
                onClick={() => handlePageChange(page + 1)}
              >
                Next
              </Button>
            </div>
          </div>
        )}

        {/* Results summary */}
        {questionsResponse && (
          <div className="text-center mt-4 text-sm text-gray-500">
            Showing {questionsResponse.questions.length} of{" "}
            {questionsResponse.pagination?.total} questions
          </div>
        )}
      </main>
    </div>
  );
}<|MERGE_RESOLUTION|>--- conflicted
+++ resolved
@@ -15,7 +15,6 @@
 import type { QuestionSearchRequest } from "@/types/api";
 
 export default function HomePage() {
-<<<<<<< HEAD
   const [sortBy, setSortBy] = useState("created_at");
   const [order, setOrder] = useState<"asc" | "desc">("desc");
   const [activeFilters, setActiveFilters] = useState<string[]>([]);
@@ -47,19 +46,6 @@
     error,
     refetch,
   } = useQuestions(searchParams);
-=======
-  const [sortBy, setSortBy] = useState("newest");
-  const [activeFilters, setActiveFilters] = useState<string[]>(["hot"]);
-  const router = useRouter();
-  const { data: session, status } = useSession();
-
-  // Redirect admin users to admin dashboard
-  useEffect(() => {
-    if (status === "authenticated" && session?.user?.role === "admin") {
-      router.push("/admin");
-    }
-  }, [session, status, router]);
->>>>>>> 54d01616
 
   const handleFilterToggle = (filter: string) => {
     setActiveFilters((prev) => {
