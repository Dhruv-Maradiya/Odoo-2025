--- conflicted
+++ resolved
@@ -9,44 +9,27 @@
 import { useParams } from "next/navigation";
 import { useState, useEffect } from "react";
 import { useSession } from "next-auth/react";
-<<<<<<< HEAD
-import { getApiClient } from "@/lib/api-client";
-import { toast } from "@/lib/toast";
-import type { QuestionWithAnswers, Question } from "@/types/api";
-=======
 import { getAuthenticatedClient, getApiClient } from "@/lib/api-client";
 import { toast } from "@/lib/toast";
 import type { QuestionWithAnswers, Question } from "@/types/api";
 import { formatDistanceToNow } from "date-fns";
->>>>>>> 7a24d8ac
 
 export default function QuestionDetailPage() {
   const params = useParams();
   const questionId = params.id as string;
   const { data: session } = useSession();
 
-<<<<<<< HEAD
-  const [questionData, setQuestionData] = useState<QuestionWithAnswers | null>(null);
-  const [similarQuestionsData, setSimilarQuestionsData] = useState<{ similar_questions: Question[] } | null>(null);
-=======
   const [questionData, setQuestionData] = useState<QuestionWithAnswers | null>(
     null
   );
   const [similarQuestionsData, setSimilarQuestionsData] = useState<{
     similar_questions: Question[];
   } | null>(null);
->>>>>>> 7a24d8ac
   const [isLoading, setIsLoading] = useState(true);
   const [error, setError] = useState<Error | null>(null);
 
   const [isVotingQuestion, setIsVotingQuestion] = useState(false);
   const [isVotingAnswer, setIsVotingAnswer] = useState<string | null>(null);
-<<<<<<< HEAD
-  const [isAcceptingAnswer, setIsAcceptingAnswer] = useState<string | null>(null);
-  const [isSubmittingAnswer, setIsSubmittingAnswer] = useState(false);
-  const [newAnswer, setNewAnswer] = useState("");
-
-=======
   const [newAnswer, setNewAnswer] = useState("");
 
   // Helper function to format time
@@ -58,7 +41,6 @@
     }
   };
 
->>>>>>> 7a24d8ac
   // Fetch question data
   useEffect(() => {
     const fetchQuestion = async () => {
@@ -67,11 +49,7 @@
       try {
         setIsLoading(true);
         setError(null);
-<<<<<<< HEAD
-        const apiClient = getApiClient(session?.accessToken);
-=======
         const apiClient = getApiClient();
->>>>>>> 7a24d8ac
         const result = await apiClient.getQuestion(questionId, true);
         setQuestionData(result);
       } catch (err) {
@@ -82,11 +60,7 @@
     };
 
     fetchQuestion();
-<<<<<<< HEAD
-  }, [questionId, session?.accessToken]);
-=======
   }, [questionId, session]);
->>>>>>> 7a24d8ac
 
   // Fetch similar questions
   useEffect(() => {
@@ -94,11 +68,7 @@
       if (!questionId) return;
 
       try {
-<<<<<<< HEAD
-        const apiClient = getApiClient(session?.accessToken);
-=======
         const apiClient = getApiClient();
->>>>>>> 7a24d8ac
         const result = await apiClient.getSimilarQuestions(questionId, 5);
         setSimilarQuestionsData(result);
       } catch (err) {
@@ -111,14 +81,10 @@
 
   const handleQuestionVote = async (type: "upvote" | "downvote") => {
     if (!questionData || !session?.accessToken) {
-<<<<<<< HEAD
-      toast.error("Please log in to vote", "You need to be logged in to vote on questions");
-=======
       toast.error(
         "Please log in to vote",
         "You need to be logged in to vote on questions"
       );
->>>>>>> 7a24d8ac
       return;
     }
 
@@ -133,8 +99,6 @@
     } else {
       // User is clicking a different vote type or no vote exists - set the new vote
       voteTypeToSend = type;
-<<<<<<< HEAD
-=======
     }
 
     setIsVotingQuestion(true);
@@ -149,10 +113,10 @@
       setQuestionData((prev) =>
         prev
           ? {
-              ...prev,
-              vote_count: result.vote_count,
-              user_vote: result.user_vote,
-            }
+            ...prev,
+            vote_count: result.vote_count,
+            user_vote: result.user_vote,
+          }
           : null
       );
     } catch (error) {
@@ -160,34 +124,9 @@
       // Error toast is handled by axios interceptor
     } finally {
       setIsVotingQuestion(false);
->>>>>>> 7a24d8ac
-    }
-
-<<<<<<< HEAD
-    setIsVotingQuestion(true);
-    try {
-      const apiClient = getApiClient(session.accessToken);
-      const result = await apiClient.voteQuestion(questionData.question_id, voteTypeToSend);
-
-      // Update local state with proper vote count calculation
-      setQuestionData(prev => prev ? {
-        ...prev,
-        vote_count: result.vote_count,
-        user_vote: result.user_vote
-      } : null);
-
-    } catch (error) {
-      console.error("Failed to vote on question:", error);
-      // Error toast is handled by axios interceptor
-    } finally {
-      setIsVotingQuestion(false);
     }
   };
 
-  const handleAnswerVote = async (answerId: string, type: "upvote" | "downvote") => {
-    if (!session?.accessToken) {
-      toast.error("Please log in to vote", "You need to be logged in to vote on answers");
-=======
   const handleAnswerVote = async (
     answerId: string,
     type: "upvote" | "downvote"
@@ -197,18 +136,13 @@
         "Please log in to vote",
         "You need to be logged in to vote on answers"
       );
->>>>>>> 7a24d8ac
       return;
     }
 
     if (isVotingAnswer === answerId) return;
 
     // Find the answer to get current vote state
-<<<<<<< HEAD
-    const answer = questionData?.answers.find(a => a.id === answerId);
-=======
     const answer = questionData?.answers.find((a) => a.id === answerId);
->>>>>>> 7a24d8ac
     if (!answer) return;
 
     // Determine the vote type to send to API based on current state
@@ -224,59 +158,6 @@
 
     setIsVotingAnswer(answerId);
     try {
-<<<<<<< HEAD
-      const apiClient = getApiClient(session.accessToken);
-      const result = await apiClient.voteAnswer(answerId, voteTypeToSend);
-
-      // Update local state with proper vote count calculation
-      setQuestionData(prev => prev ? {
-        ...prev,
-        answers: prev.answers.map(a => {
-          if (a.id === answerId) {
-            // Calculate new vote count based on the vote change
-            let newVoteCount = a.vote_count;
-            let newUserVote: "upvote" | "downvote" | null = null;
-
-            if (answer.user_vote === type) {
-              // Removing vote
-              newUserVote = null;
-              if (type === "upvote") {
-                newVoteCount -= 1;
-              } else {
-                newVoteCount += 1;
-              }
-            } else {
-              // Adding or changing vote
-              newUserVote = type;
-              if (answer.user_vote === null) {
-                // No previous vote
-                if (type === "upvote") {
-                  newVoteCount += 1;
-                } else {
-                  newVoteCount -= 1;
-                }
-              } else {
-                // Changing from one vote to another
-                if (answer.user_vote === "upvote" && type === "downvote") {
-                  newVoteCount -= 2; // From +1 to -1
-                } else if (answer.user_vote === "downvote" && type === "upvote") {
-                  newVoteCount += 2; // From -1 to +1
-                }
-              }
-            }
-
-            return {
-              ...a,
-              vote_count: newVoteCount,
-              user_vote: newUserVote
-            };
-          }
-          return a;
-        })
-      } : null);
-
-
-=======
       const apiClient = getAuthenticatedClient(session.accessToken);
       const result = await apiClient.voteAnswer(answerId, voteTypeToSend);
 
@@ -284,156 +165,68 @@
       setQuestionData((prev) =>
         prev
           ? {
-              ...prev,
-              answers: prev.answers.map((a) => {
-                if (a.id === answerId) {
-                  // Calculate new vote count based on the vote change
-                  let newVoteCount = a.vote_count;
-                  let newUserVote: "upvote" | "downvote" | null = null;
-
-                  if (answer.user_vote === type) {
-                    // Removing vote
-                    newUserVote = null;
+            ...prev,
+            answers: prev.answers.map((a) => {
+              if (a.id === answerId) {
+                // Calculate new vote count based on the vote change
+                let newVoteCount = a.vote_count;
+                let newUserVote: "upvote" | "downvote" | null = null;
+
+                if (answer.user_vote === type) {
+                  // Removing vote
+                  newUserVote = null;
+                  if (type === "upvote") {
+                    newVoteCount -= 1;
+                  } else {
+                    newVoteCount += 1;
+                  }
+                } else {
+                  // Adding or changing vote
+                  newUserVote = type;
+                  if (answer.user_vote === null) {
+                    // No previous vote
                     if (type === "upvote") {
+                      newVoteCount += 1;
+                    } else {
                       newVoteCount -= 1;
-                    } else {
-                      newVoteCount += 1;
                     }
                   } else {
-                    // Adding or changing vote
-                    newUserVote = type;
-                    if (answer.user_vote === null) {
-                      // No previous vote
-                      if (type === "upvote") {
-                        newVoteCount += 1;
-                      } else {
-                        newVoteCount -= 1;
-                      }
-                    } else {
-                      // Changing from one vote to another
-                      if (
-                        answer.user_vote === "upvote" &&
-                        type === "downvote"
-                      ) {
-                        newVoteCount -= 2; // From +1 to -1
-                      } else if (
-                        answer.user_vote === "downvote" &&
-                        type === "upvote"
-                      ) {
-                        newVoteCount += 2; // From -1 to +1
-                      }
+                    // Changing from one vote to another
+                    if (
+                      answer.user_vote === "upvote" &&
+                      type === "downvote"
+                    ) {
+                      newVoteCount -= 2; // From +1 to -1
+                    } else if (
+                      answer.user_vote === "downvote" &&
+                      type === "upvote"
+                    ) {
+                      newVoteCount += 2; // From -1 to +1
                     }
                   }
-
-                  return {
-                    ...a,
-                    vote_count: newVoteCount,
-                    user_vote: newUserVote,
-                  };
                 }
-                return a;
-              }),
-            }
+
+                return {
+                  ...a,
+                  vote_count: newVoteCount,
+                  user_vote: newUserVote,
+                };
+              }
+              return a;
+            }),
+          }
           : null
       );
->>>>>>> 7a24d8ac
     } catch (error) {
       console.error("Failed to vote on answer:", error);
       // Error toast is handled by axios interceptor
     } finally {
       setIsVotingAnswer(null);
-<<<<<<< HEAD
-    }
-  };
-
-  const handleAcceptAnswer = async (answerId: string) => {
-    if (!session?.accessToken) {
-      toast.error("Please log in to accept answers", "You need to be logged in to accept answers");
-      return;
-    }
-
-    if (isAcceptingAnswer === answerId) return;
-
-    setIsAcceptingAnswer(answerId);
-    try {
-      const apiClient = getApiClient(session.accessToken);
-      await apiClient.acceptAnswer(questionId, answerId);
-
-      // Update local state to reflect the accepted answer
-      setQuestionData(prev => prev ? {
-        ...prev,
-        answers: prev.answers.map(a => ({
-          ...a,
-          is_accepted: a.id === answerId
-        })),
-        has_accepted_answer: true
-      } : null);
-
-      toast.success("Answer accepted", "This answer has been marked as accepted");
-    } catch (error) {
-      console.error("Failed to accept answer:", error);
-      // Error toast is handled by axios interceptor
-    } finally {
-      setIsAcceptingAnswer(null);
-    }
-  };
-
-  const handleSubmitAnswer = async () => {
-    if (!session?.accessToken) {
-      toast.error("Please log in to answer", "You need to be logged in to post answers");
-      return;
-    }
-
-    if (!newAnswer.trim()) {
-      toast.error("Answer cannot be empty", "Please enter your answer");
-      return;
-    }
-
-    if (isSubmittingAnswer) return;
-
-    setIsSubmittingAnswer(true);
-    try {
-      const apiClient = getApiClient(session.accessToken);
-      const answerData = {
-        content: newAnswer.trim(),
-      };
-
-      const newAnswerData = await apiClient.createAnswer(questionId, answerData);
-
-      // Add the new answer to the local state
-      setQuestionData(prev => prev ? {
-        ...prev,
-        answers: [...prev.answers, newAnswerData],
-        answer_count: prev.answer_count + 1
-      } : null);
-
-      // Clear the form
-      setNewAnswer("");
-      toast.success("Answer posted", "Your answer has been posted successfully");
-    } catch (error) {
-      console.error("Failed to post answer:", error);
-      // Error toast is handled by axios interceptor
-    } finally {
-      setIsSubmittingAnswer(false);
-=======
->>>>>>> 7a24d8ac
     }
   };
 
   if (isLoading) {
     return (
-<<<<<<< HEAD
-      <div className="min-h-screen bg-background flex items-center justify-center">
-        <Spinner color="primary" />
-      </div>
-    );
-  }
-  if (error || !questionData) {
-    return (
-      <div className="min-h-screen bg-background flex items-center justify-center">
-        Failed to load question.
-      </div>
-=======
       <MainLayout>
         <div className="container mx-auto px-4 py-6 max-w-7xl flex items-center justify-center">
           <Spinner color="primary" />
@@ -449,19 +242,12 @@
           Failed to load question.
         </div>
       </MainLayout>
->>>>>>> 7a24d8ac
     );
   }
 
   return (
-<<<<<<< HEAD
-    <div className="min-h-screen bg-background">
-      <Header />
-      <main className="container mx-auto px-4 py-6 max-w-7xl">
-=======
     <MainLayout>
       <div className="container mx-auto px-4 py-6 max-w-7xl">
->>>>>>> 7a24d8ac
         {/* Breadcrumbs */}
         <div className="flex items-center gap-2 text-sm text-muted-foreground mb-6">
           <Breadcrumbs>
@@ -481,14 +267,10 @@
               title={questionData.title}
               content={questionData.description}
               tags={questionData.tags}
-<<<<<<< HEAD
-              author={questionData.author}
-=======
               author={{
                 ...questionData.author,
                 picture: questionData.author.picture || "",
               }}
->>>>>>> 7a24d8ac
               votes={questionData.vote_count}
               userVote={questionData.user_vote}
               createdAt={questionData.created_at}
@@ -509,23 +291,14 @@
                     type="answer"
                     id={answer.id}
                     content={answer.content}
-<<<<<<< HEAD
-                    author={answer.author}
-=======
                     author={{
                       ...answer.author,
                       picture: answer.author.picture || "",
                     }}
->>>>>>> 7a24d8ac
                     votes={answer.vote_count}
                     userVote={answer.user_vote}
                     createdAt={answer.created_at}
                     isAccepted={answer.is_accepted}
-<<<<<<< HEAD
-                    questionAuthorId={questionData.author.email}
-                    questionId={questionData.question_id}
-=======
->>>>>>> 7a24d8ac
                     onVote={(type) => handleAnswerVote(answer.id, type)}
                     onAccept={() => handleAcceptAnswer(answer.id)}
                   />
@@ -534,45 +307,6 @@
             </div>
 
             {/* Submit Answer */}
-<<<<<<< HEAD
-            {session?.accessToken ? (
-              <Card className="shadow-none bg-foreground-50 outline-1 outline-foreground-100 rounded-2xl">
-                <CardHeader className="pb-4">
-                  <h3 className="text-lg font-semibold">Your Answer</h3>
-                </CardHeader>
-                <CardContent className="space-y-4 pt-0">
-                  <RichTextEditor
-                    content={newAnswer}
-                    onChange={setNewAnswer}
-                    placeholder="Write your answer here..."
-                  />
-                  <div className="flex justify-end">
-                    <Button
-                      radius="full"
-                      color="primary"
-                      onPress={handleSubmitAnswer}
-                      isDisabled={isSubmittingAnswer || !newAnswer.trim()}
-                    >
-                      {isSubmittingAnswer ? "Posting..." : "Post Your Answer"}
-                    </Button>
-                  </div>
-                </CardContent>
-              </Card>
-            ) : (
-              <Card className="shadow-none bg-foreground-50 outline-1 outline-foreground-100 rounded-2xl">
-                <CardContent className="p-6 text-center">
-                  <p className="text-muted-foreground mb-4">
-                    Please log in to post an answer
-                  </p>
-                  <Link href="/auth/login">
-                    <Button radius="full" color="primary">
-                      Log In to Answer
-                    </Button>
-                  </Link>
-                </CardContent>
-              </Card>
-            )}
-=======
             <Card
               className="shadow-none bg-foreground-50 outline-1 outline-foreground-100 rounded-2xl"
               id="comments"
@@ -593,7 +327,6 @@
                 </div>
               </CardContent>
             </Card>
->>>>>>> 7a24d8ac
           </div>
 
           {/* Sidebar */}
@@ -617,19 +350,6 @@
                   Related Questions
                 </h4>
               </CardHeader>
-<<<<<<< HEAD
-              <CardContent className="space-y-3 pt-0">
-                {similarQuestionsData?.similar_questions?.map(
-                  (question, index) => (
-                    <Link
-                      key={index}
-                      href={`/question/${question.question_id}`}
-                      className="block text-sm hover:text-primary transition-colors p-2 rounded-lg hover:bg-foreground-100"
-                    >
-                      {question.title}
-                    </Link>
-                  )
-=======
               <CardContent className="space-y-4 pt-0">
                 {!similarQuestionsData ? (
                   <div className="space-y-3">
@@ -773,7 +493,6 @@
                       )
                     )}
                   </div>
->>>>>>> 7a24d8ac
                 )}
               </CardContent>
             </Card>
