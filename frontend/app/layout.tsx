--- conflicted
+++ resolved
@@ -33,15 +33,10 @@
             disableTransitionOnChange
           >
             <HeroUIProvider>
-<<<<<<< HEAD
-              {children}
-              <Toaster richColors />
-=======
               <SearchProvider>
                 {children}
                 <Toaster richColors />
               </SearchProvider>
->>>>>>> 7a24d8ac
             </HeroUIProvider>
           </ThemeProvider>
         </AuthProvider>
