--- conflicted
+++ resolved
@@ -12,14 +12,8 @@
 import { HugeiconsIcon } from "@hugeicons/react";
 import { BubbleChatQuestionIcon } from "@hugeicons/core-free-icons";
 import { useCurrentUser } from "@/hooks/use-auth-queries";
-<<<<<<< HEAD
-import { apiClient } from "@/lib/api-client";
-import { toast } from "@/lib/toast";
-import { Alert, AlertDescription } from "@/components/ui/alert";
-=======
 import { getAuthenticatedClient as getApiClient } from "@/lib/api-client";
 import { toast } from "@/lib/toast";
->>>>>>> 7a24d8ac
 import { Skeleton } from "@/components/ui/skeleton";
 import { useForm } from "react-hook-form";
 import { zodResolver } from "@hookform/resolvers/zod";
@@ -102,11 +96,6 @@
         tags: data.tags,
       };
 
-<<<<<<< HEAD
-      const newQuestion = await apiClient.createQuestion(questionData);
-
-      toast.success("Question created successfully", "Your question has been posted");
-=======
       const apiClient = getApiClient(session.accessToken);
 
       const newQuestion = await apiClient.createQuestion(questionData);
@@ -115,7 +104,6 @@
         "Question created successfully",
         "Your question has been posted"
       );
->>>>>>> 7a24d8ac
 
       // Reset form and redirect to the new question
       reset();
@@ -136,14 +124,8 @@
 
   if (userLoading) {
     return (
-<<<<<<< HEAD
-      <div className="min-h-screen bg-background">
-        <Header />
-        <main className="container mx-auto px-4 py-6 max-w-7xl">
-=======
       <MainLayout>
         <div className="container mx-auto px-4 py-6 max-w-7xl">
->>>>>>> 7a24d8ac
           <div className="grid grid-cols-1 lg:grid-cols-4 gap-6">
             <div className="lg:col-span-3">
               <Card className="shadow-none bg-foreground-50 outline-1 outline-foreground-100 rounded-2xl">
@@ -158,26 +140,14 @@
               </Card>
             </div>
           </div>
-<<<<<<< HEAD
-        </main>
-      </div>
-=======
         </div>
       </MainLayout>
->>>>>>> 7a24d8ac
     );
   }
 
   return (
-<<<<<<< HEAD
-    <div className="min-h-screen bg-background">
-      <Header />
-
-      <main className="container mx-auto px-4 py-6 max-w-7xl">
-=======
     <MainLayout>
       <div className="container mx-auto px-4 py-6 max-w-7xl">
->>>>>>> 7a24d8ac
         <form onSubmit={handleSubmit(onSubmit)}>
           <div className="grid grid-cols-1 lg:grid-cols-4 gap-6">
             {/* Main Content */}
@@ -236,7 +206,6 @@
                     <p className="text-xs text-foreground-400">
                       Include code snippets, error messages, and what you've
                       already tried
-<<<<<<< HEAD
                     </p>
                   </div>
 
@@ -288,90 +257,6 @@
                       isLoading={isSubmitting}
                       disabled={isSubmitting}
                     >
-                      {isSubmitting ? "Posting Question..." : "Post Your Question"}
-                    </Button>
-                  </div>
-                </CardContent>
-              </Card>
-            </div>
-
-            {/* Sidebar */}
-            <div className="lg:col-span-1">
-              <Card className="shadow-none bg-foreground-50 outline-1 outline-foreground-100 rounded-2xl sticky top-20">
-                <CardHeader>
-                  <CardTitle className="text-lg">Writing a good question</CardTitle>
-                </CardHeader>
-                <CardContent className="space-y-4">
-                  <div className="space-y-2">
-                    <h4 className="font-medium">Be specific</h4>
-                    <p className="text-sm text-foreground-600">
-                      Include enough detail to help others understand your problem
-                    </p>
-                  </div>
-                  <div className="space-y-2">
-                    <h4 className="font-medium">Show your research</h4>
-                    <p className="text-sm text-foreground-600">
-                      Mention what you've already tried and what didn't work
-                    </p>
-                  </div>
-                  <div className="space-y-2">
-                    <h4 className="font-medium">Include code</h4>
-                    <p className="text-sm text-foreground-600">
-                      Share relevant code snippets and error messages
-                    </p>
-                  </div>
-=======
-                    </p>
-                  </div>
-
-                  {/* Tags */}
-                  <div className="space-y-2">
-                    <Label
-                      htmlFor="tags"
-                      className="text-sm font-medium text-foreground-700"
-                    >
-                      Tags ({watchedTags.length}/10)
-                    </Label>
-                    <div className="space-y-3">
-                      {watchedTags.length > 0 && (
-                        <div className="flex flex-wrap gap-2">
-                          {watchedTags.map((tag) => (
-                            <Badge
-                              key={tag}
-                              className="text-xs bg-foreground-200 font-light text-foreground-500 hover:bg-red-100 hover:text-red-600 cursor-pointer transition-colors"
-                              onClick={() => removeTag(tag)}
-                            >
-                              {tag} ×
-                            </Badge>
-                          ))}
-                        </div>
-                      )}
-                      <Input
-                        placeholder="Add up to 10 tags (press Enter or comma to add)"
-                        value={tagInput}
-                        onChange={(e) => setTagInput(e.target.value)}
-                        onKeyDown={handleAddTag}
-                        variant="faded"
-                        disabled={watchedTags.length >= 10}
-                        description="Popular tags: React, JavaScript, Python, SQL, Node.js, CSS, HTML"
-                      />
-                      {errors.tags && (
-                        <p className="text-xs text-red-500">
-                          {errors.tags.message}
-                        </p>
-                      )}
-                    </div>
-                  </div>
-
-                  {/* Submit Button */}
-                  <div className="flex justify-end">
-                    <Button
-                      type="submit"
-                      color="primary"
-                      radius="full"
-                      isLoading={isSubmitting}
-                      disabled={isSubmitting}
-                    >
                       {isSubmitting
                         ? "Posting Question..."
                         : "Post Your Question"}
@@ -409,18 +294,12 @@
                       Share relevant code snippets and error messages
                     </p>
                   </div>
->>>>>>> 7a24d8ac
                 </CardContent>
               </Card>
             </div>
           </div>
         </form>
-<<<<<<< HEAD
-      </main>
-    </div>
-=======
       </div>
     </MainLayout>
->>>>>>> 7a24d8ac
   );
 }