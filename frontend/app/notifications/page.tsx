<<<<<<< HEAD
=======
"use client";

import { MainLayout } from "@/components/layout/main-layout";
import { Card, CardContent, CardHeader } from "@/components/ui/card";
import { Button, Spinner, Select, SelectItem } from "@heroui/react";
import { Bell, Check, Archive, X, Filter, RotateCcw } from "lucide-react";
import { useState, useEffect, useMemo } from "react";
import { useNotifications } from "@/hooks/use-notifications";
import { toast } from "@/lib/toast";
import { useRouter } from "next/navigation";
import type { NotificationFilterRequest } from "@/types/api";

const getNotificationIcon = (type: string) => {
  switch (type) {
    case "question_answered":
      return "💬";
    case "answer_commented":
      return "💭";
    case "user_mentioned":
      return "👋";
    case "answer_accepted":
      return "✅";
    case "question_upvoted":
    case "answer_upvoted":
      return "👍";
    case "new_follower":
      return "👥";
    case "system_announcement":
      return "📢";
    default:
      return "🔔";
  }
};

const getNotificationActionUrl = (notification: any): string => {
  if (notification.action_url) {
    return notification.action_url;
  }

  // Generate action URL based on type and related_id
  switch (notification.type) {
    case "question_answered":
    case "answer_commented":
    case "answer_accepted":
    case "question_upvoted":
      return notification.related_id
        ? `/question/${notification.related_id}`
        : "/";
    case "user_mentioned":
      return notification.related_id
        ? `/question/${notification.related_id}`
        : "/";
    default:
      return "/";
  }
};

const formatTimeAgo = (dateString: string): string => {
  const date = new Date(dateString);
  const now = new Date();
  const diffInSeconds = Math.floor((now.getTime() - date.getTime()) / 1000);

  if (diffInSeconds < 60) return "just now";
  if (diffInSeconds < 3600) return `${Math.floor(diffInSeconds / 60)}m ago`;
  if (diffInSeconds < 86400) return `${Math.floor(diffInSeconds / 3600)}h ago`;
  return `${Math.floor(diffInSeconds / 86400)}d ago`;
};

export default function NotificationsPage() {
  const router = useRouter();
  const [filterState, setFilterState] = useState({
    page: 1,
    limit: 20,
    type: undefined as string | undefined,
    is_read: undefined as boolean | undefined,
  });

  // Memoize filters to prevent infinite re-renders
  const filters = useMemo(
    (): NotificationFilterRequest => ({
      page: filterState.page,
      limit: filterState.limit,
      type: filterState.type,
      is_read: filterState.is_read,
    }),
    [filterState.page, filterState.limit, filterState.type, filterState.is_read]
  );

  const {
    notifications,
    notificationCount,
    isLoading,
    markAsRead,
    markAsUnread,
    markAllAsRead,
    archiveNotification,
    deleteNotification,
    refreshNotifications,
  } = useNotifications(filters);

  const handleNotificationClick = async (notification: any) => {
    try {
      // Mark as read if not already read
      if (!notification.is_read) {
        await markAsRead(notification.notification_id);
      }

      // Navigate to the related content
      const actionUrl = getNotificationActionUrl(notification);
      if (actionUrl !== "/") {
        router.push(actionUrl);
      }
    } catch (error) {
      console.error("Failed to handle notification click:", error);
    }
  };

  const handleMarkAsRead = async (notificationId: string) => {
    try {
      await markAsRead(notificationId);
      toast.success("Marked as read", "Notification marked as read");
    } catch (error) {
      toast.error("Failed to mark as read", "Please try again");
    }
  };

  const handleMarkAsUnread = async (notificationId: string) => {
    try {
      await markAsUnread(notificationId);
      toast.success("Marked as unread", "Notification marked as unread");
    } catch (error) {
      toast.error("Failed to mark as unread", "Please try again");
    }
  };

  const handleArchive = async (notificationId: string) => {
    try {
      await archiveNotification(notificationId);
      toast.success("Archived", "Notification archived");
    } catch (error) {
      toast.error("Failed to archive", "Please try again");
    }
  };

  const handleDelete = async (notificationId: string) => {
    try {
      await deleteNotification(notificationId);
      toast.success("Deleted", "Notification deleted");
    } catch (error) {
      toast.error("Failed to delete", "Please try again");
    }
  };

  const handleMarkAllAsRead = async () => {
    try {
      await markAllAsRead();
      toast.success("All marked as read", "All notifications marked as read");
    } catch (error) {
      toast.error("Failed to mark all as read", "Please try again");
    }
  };

  const handleFilterChange = (key: string, value: any) => {
    setFilterState((prev) => ({
      ...prev,
      [key]: value,
      page: 1, // Reset to first page when filters change
    }));
  };

  const unreadCount = notificationCount?.unread || 0;

  return (
    <MainLayout>
      <div className="container mx-auto px-4 py-6 max-w-4xl">
        {/* Header */}
        <div className="flex items-center justify-between mb-6">
          <div>
            <h1 className="text-3xl font-bold">Notifications</h1>
            <p className="text-muted-foreground mt-1">
              {unreadCount > 0
                ? `${unreadCount} unread notification${
                    unreadCount !== 1 ? "s" : ""
                  }`
                : "All caught up!"}
            </p>
          </div>

          <div className="flex items-center gap-2">
            <Button
              variant="flat"
              size="sm"
              startContent={<RotateCcw className="h-4 w-4" />}
              onPress={refreshNotifications}
            >
              Refresh
            </Button>
            {unreadCount > 0 && (
              <Button
                variant="flat"
                size="sm"
                color="primary"
                startContent={<Check className="h-4 w-4" />}
                onPress={handleMarkAllAsRead}
              >
                Mark all read
              </Button>
            )}
          </div>
        </div>

        {/* Filters */}
        <Card className="shadow-none bg-foreground-50 outline-1 outline-foreground-100 rounded-2xl mb-6">
          <CardContent className="p-4">
            <div className="flex items-center gap-4">
              <div className="flex items-center gap-2 text-sm font-medium">
                <Filter className="h-4 w-4" />
                Filters:
              </div>

              <Select
                size="sm"
                placeholder="Status"
                selectedKeys={
                  filters.is_read !== undefined
                    ? [filters.is_read.toString()]
                    : []
                }
                onSelectionChange={(keys) => {
                  const value = Array.from(keys)[0] as string;
                  handleFilterChange(
                    "is_read",
                    value === "all" ? undefined : value === "true"
                  );
                }}
                className="max-w-32"
              >
                <SelectItem key="all">All</SelectItem>
                <SelectItem key="false">Unread</SelectItem>
                <SelectItem key="true">Read</SelectItem>
              </Select>

              <Select
                size="sm"
                placeholder="Type"
                selectedKeys={filters.type ? [filters.type] : []}
                onSelectionChange={(keys) => {
                  const value = Array.from(keys)[0] as string;
                  handleFilterChange(
                    "type",
                    value === "all" ? undefined : value
                  );
                }}
                className="max-w-48"
              >
                <SelectItem key="all">All Types</SelectItem>
                <SelectItem key="question_answered">
                  Question Answered
                </SelectItem>
                <SelectItem key="answer_commented">Answer Commented</SelectItem>
                <SelectItem key="user_mentioned">Mentioned</SelectItem>
                <SelectItem key="answer_accepted">Answer Accepted</SelectItem>
                <SelectItem key="question_upvoted">Question Upvoted</SelectItem>
                <SelectItem key="answer_upvoted">Answer Upvoted</SelectItem>
                <SelectItem key="new_follower">New Follower</SelectItem>
                <SelectItem key="system_announcement">System</SelectItem>
              </Select>

              {(filters.is_read !== undefined || filters.type) && (
                <Button
                  size="sm"
                  variant="light"
                  onPress={() =>
                    setFilterState({
                      page: 1,
                      limit: 20,
                      type: undefined,
                      is_read: undefined,
                    })
                  }
                >
                  Clear filters
                </Button>
              )}
            </div>
          </CardContent>
        </Card>

        {/* Notifications List */}
        {isLoading ? (
          <div className="flex items-center justify-center py-12">
            <div className="flex items-center gap-2">
              <Spinner size="sm" />
              <span>Loading notifications...</span>
            </div>
          </div>
        ) : notifications.length === 0 ? (
          <Card className="shadow-none bg-foreground-50 outline-1 outline-foreground-100 rounded-2xl">
            <CardContent className="p-8 text-center">
              <Bell className="h-12 w-12 text-muted-foreground mx-auto mb-4" />
              <h3 className="text-lg font-medium mb-2">No notifications</h3>
              <p className="text-muted-foreground">
                {filters.is_read !== undefined || filters.type
                  ? "No notifications match your current filters."
                  : "You're all caught up! No notifications yet."}
              </p>
            </CardContent>
          </Card>
        ) : (
          <div className="space-y-4">
            {notifications.map((notification) => (
              <Card
                key={notification.notification_id}
                className={`shadow-none outline-1 rounded-2xl transition-all duration-200 hover:shadow-sm cursor-pointer ${
                  !notification.is_read
                    ? "bg-primary/5 outline-primary/20 border-l-4 border-l-primary"
                    : "bg-foreground-50 outline-foreground-100"
                }`}
                onClick={() => handleNotificationClick(notification)}
              >
                <CardContent className="p-6">
                  <div className="flex items-start gap-4">
                    <div className="text-2xl mt-1">
                      {getNotificationIcon(notification.type)}
                    </div>

                    <div className="flex-1 min-w-0">
                      <div className="flex items-start justify-between gap-4">
                        <div className="flex-1">
                          <h3 className="text-base font-medium text-foreground-900 mb-2">
                            {notification.title}
                          </h3>
                          <p className="text-sm text-muted-foreground mb-3">
                            {notification.message}
                          </p>
                          <div className="flex items-center gap-3 text-xs text-muted-foreground">
                            <span>
                              {formatTimeAgo(notification.created_at)}
                            </span>
                            {notification.priority === "high" && (
                              <span className="bg-orange-100 text-orange-600 px-2 py-1 rounded">
                                High Priority
                              </span>
                            )}
                            {notification.priority === "urgent" && (
                              <span className="bg-red-100 text-red-600 px-2 py-1 rounded">
                                Urgent
                              </span>
                            )}
                            {!notification.is_read && (
                              <span className="bg-primary/10 text-primary px-2 py-1 rounded">
                                Unread
                              </span>
                            )}
                          </div>
                        </div>

                        <div className="flex items-center gap-1">
                          {!notification.is_read ? (
                            <Button
                              isIconOnly
                              size="sm"
                              variant="flat"
                              onClick={(e) => {
                                e.stopPropagation();
                                handleMarkAsRead(notification.notification_id);
                              }}
                              title="Mark as read"
                            >
                              <Check className="h-4 w-4" />
                            </Button>
                          ) : (
                            <Button
                              isIconOnly
                              size="sm"
                              variant="flat"
                              onClick={(e) => {
                                e.stopPropagation();
                                handleMarkAsUnread(
                                  notification.notification_id
                                );
                              }}
                              title="Mark as unread"
                            >
                              <Bell className="h-4 w-4" />
                            </Button>
                          )}

                          <Button
                            isIconOnly
                            size="sm"
                            variant="flat"
                            onClick={(e) => {
                              e.stopPropagation();
                              handleArchive(notification.notification_id);
                            }}
                            title="Archive"
                          >
                            <Archive className="h-4 w-4" />
                          </Button>

                          <Button
                            isIconOnly
                            size="sm"
                            variant="flat"
                            color="danger"
                            onClick={(e) => {
                              e.stopPropagation();
                              handleDelete(notification.notification_id);
                            }}
                            title="Delete"
                          >
                            <X className="h-4 w-4" />
                          </Button>
                        </div>
                      </div>
                    </div>
                  </div>
                </CardContent>
              </Card>
            ))}
          </div>
        )}
      </div>
    </MainLayout>
  );
}
>>>>>>> 7a24d8ac
<|MERGE_RESOLUTION|>--- conflicted
+++ resolved
@@ -1,5 +1,3 @@
-<<<<<<< HEAD
-=======
 "use client";
 
 import { MainLayout } from "@/components/layout/main-layout";
@@ -426,5 +424,4 @@
       </div>
     </MainLayout>
   );
-}
->>>>>>> 7a24d8ac
+}